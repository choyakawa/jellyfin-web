define(['require', 'inputManager', 'browser', 'globalize', 'connectionManager', 'scrollHelper', 'serverNotifications', 'loading', 'datetime', 'focusManager', 'playbackManager', 'userSettings', 'imageLoader', 'events', 'layoutManager', 'itemShortcuts', 'dom', 'css!./guide.css', 'programStyles', 'material-icons', 'scrollStyles', 'emby-programcell', 'emby-button', 'paper-icon-button-light', 'emby-tabs', 'emby-scroller', 'flexStyles', 'webcomponents'], function (require, inputManager, browser, globalize, connectionManager, scrollHelper, serverNotifications, loading, datetime, focusManager, playbackManager, userSettings, imageLoader, events, layoutManager, itemShortcuts, dom) {
    'use strict';

    playbackManager = playbackManager.default || playbackManager;
    browser = browser.default || browser;
    loading = loading.default || loading;
<<<<<<< HEAD
    layoutManager = layoutManager.default || layoutManager;
=======
    focusManager = focusManager.default || focusManager;
>>>>>>> f8112684

    function showViewSettings(instance) {
        require(['guide-settings-dialog'], function (guideSettingsDialog) {
            guideSettingsDialog.show(instance.categoryOptions).then(function () {
                instance.refresh();
            });
        });
    }

    function updateProgramCellOnScroll(cell, scrollPct) {
        var left = cell.posLeft;
        if (!left) {
            left = parseFloat(cell.style.left.replace('%', ''));
            cell.posLeft = left;
        }
        var width = cell.posWidth;
        if (!width) {
            width = parseFloat(cell.style.width.replace('%', ''));
            cell.posWidth = width;
        }

        var right = left + width;
        var newPct = Math.max(Math.min(scrollPct, right), left);

        var offset = newPct - left;
        var pctOfWidth = (offset / width) * 100;

        var guideProgramName = cell.guideProgramName;
        if (!guideProgramName) {
            guideProgramName = cell.querySelector('.guideProgramName');
            cell.guideProgramName = guideProgramName;
        }

        var caret = cell.caret;
        if (!caret) {
            caret = cell.querySelector('.guide-programNameCaret');
            cell.caret = caret;
        }

        if (guideProgramName) {
            if (pctOfWidth > 0 && pctOfWidth <= 100) {
                guideProgramName.style.transform = 'translateX(' + pctOfWidth + '%)';
                caret.classList.remove('hide');
            } else {
                guideProgramName.style.transform = 'none';
                caret.classList.add('hide');
            }
        }
    }

    var isUpdatingProgramCellScroll = false;
    function updateProgramCellsOnScroll(programGrid, programCells) {
        if (isUpdatingProgramCellScroll) {
            return;
        }

        isUpdatingProgramCellScroll = true;

        requestAnimationFrame(function () {
            var scrollLeft = programGrid.scrollLeft;

            var scrollPct = scrollLeft ? (scrollLeft / programGrid.scrollWidth) * 100 : 0;

            for (var i = 0, length = programCells.length; i < length; i++) {
                updateProgramCellOnScroll(programCells[i], scrollPct);
            }

            isUpdatingProgramCellScroll = false;
        });
    }

    function onProgramGridClick(e) {
        if (!layoutManager.tv) {
            return;
        }

        var programCell = dom.parentWithClass(e.target, 'programCell');
        if (programCell) {
            var startDate = programCell.getAttribute('data-startdate');
            var endDate = programCell.getAttribute('data-enddate');
            startDate = datetime.parseISO8601Date(startDate, { toLocal: true }).getTime();
            endDate = datetime.parseISO8601Date(endDate, { toLocal: true }).getTime();

            var now = new Date().getTime();
            if (now >= startDate && now < endDate) {
                var channelId = programCell.getAttribute('data-channelid');
                var serverId = programCell.getAttribute('data-serverid');

                e.preventDefault();
                e.stopPropagation();

                playbackManager.play({
                    ids: [channelId],
                    serverId: serverId
                });
            }
        }
    }

    function Guide(options) {
        var self = this;
        var items = {};

        self.options = options;
        self.categoryOptions = { categories: [] };

        // 30 mins
        var cellCurationMinutes = 30;
        var cellDurationMs = cellCurationMinutes * 60 * 1000;
        var msPerDay = 86400000;

        var currentDate;
        var currentStartIndex = 0;
        var currentChannelLimit = 0;
        var autoRefreshInterval;
        var programCells;
        var lastFocusDirection;
        var programGrid;

        self.refresh = function () {
            currentDate = null;
            reloadPage(options.element);
            restartAutoRefresh();
        };

        self.pause = function () {
            stopAutoRefresh();
        };

        self.resume = function (refreshData) {
            if (refreshData) {
                self.refresh();
            } else {
                restartAutoRefresh();
            }
        };

        self.destroy = function () {
            stopAutoRefresh();

            events.off(serverNotifications, 'TimerCreated', onTimerCreated);
            events.off(serverNotifications, 'SeriesTimerCreated', onSeriesTimerCreated);
            events.off(serverNotifications, 'TimerCancelled', onTimerCancelled);
            events.off(serverNotifications, 'SeriesTimerCancelled', onSeriesTimerCancelled);

            setScrollEvents(options.element, false);
            itemShortcuts.off(options.element);
            items = {};
        };

        function restartAutoRefresh() {
            stopAutoRefresh();

            var intervalMs = 60000 * 15; // (minutes)

            autoRefreshInterval = setInterval(function () {
                self.refresh();
            }, intervalMs);
        }

        function stopAutoRefresh() {
            if (autoRefreshInterval) {
                clearInterval(autoRefreshInterval);
                autoRefreshInterval = null;
            }
        }

        function normalizeDateToTimeslot(date) {
            var minutesOffset = date.getMinutes() - cellCurationMinutes;

            if (minutesOffset >= 0) {
                date.setHours(date.getHours(), cellCurationMinutes, 0, 0);
            } else {
                date.setHours(date.getHours(), 0, 0, 0);
            }

            return date;
        }

        function showLoading() {
            loading.show();
        }

        function hideLoading() {
            loading.hide();
        }

        function reloadGuide(context, newStartDate, scrollToTimeMs, focusToTimeMs, startTimeOfDayMs, focusProgramOnRender) {
            var apiClient = connectionManager.getApiClient(options.serverId);

            var channelQuery = {

                StartIndex: 0,
                EnableFavoriteSorting: userSettings.get('livetv-favoritechannelsattop') !== 'false'
            };

            channelQuery.UserId = apiClient.getCurrentUserId();

            var channelLimit = 500;
            currentChannelLimit = channelLimit;

            showLoading();

            channelQuery.StartIndex = currentStartIndex;
            channelQuery.Limit = channelLimit;
            channelQuery.AddCurrentProgram = false;
            channelQuery.EnableUserData = false;
            channelQuery.EnableImageTypes = 'Primary';

            var categories = self.categoryOptions.categories || [];
            var displayMovieContent = !categories.length || categories.indexOf('movies') !== -1;
            var displaySportsContent = !categories.length || categories.indexOf('sports') !== -1;
            var displayNewsContent = !categories.length || categories.indexOf('news') !== -1;
            var displayKidsContent = !categories.length || categories.indexOf('kids') !== -1;
            var displaySeriesContent = !categories.length || categories.indexOf('series') !== -1;

            if (displayMovieContent && displaySportsContent && displayNewsContent && displayKidsContent) {
                channelQuery.IsMovie = null;
                channelQuery.IsSports = null;
                channelQuery.IsKids = null;
                channelQuery.IsNews = null;
                channelQuery.IsSeries = null;
            } else {
                if (displayNewsContent) {
                    channelQuery.IsNews = true;
                }
                if (displaySportsContent) {
                    channelQuery.IsSports = true;
                }
                if (displayKidsContent) {
                    channelQuery.IsKids = true;
                }
                if (displayMovieContent) {
                    channelQuery.IsMovie = true;
                }
                if (displaySeriesContent) {
                    channelQuery.IsSeries = true;
                }
            }

            if (userSettings.get('livetv-channelorder') === 'DatePlayed') {
                channelQuery.SortBy = 'DatePlayed';
                channelQuery.SortOrder = 'Descending';
            } else {
                channelQuery.SortBy = null;
                channelQuery.SortOrder = null;
            }

            var date = newStartDate;
            // Add one second to avoid getting programs that are just ending
            date = new Date(date.getTime() + 1000);

            // Subtract to avoid getting programs that are starting when the grid ends
            var nextDay = new Date(date.getTime() + msPerDay - 2000);

            // Normally we'd want to just let responsive css handle this,
            // but since mobile browsers are often underpowered,
            // it can help performance to get them out of the markup
            var allowIndicators = dom.getWindowSize().innerWidth >= 600;

            var renderOptions = {
                showHdIcon: allowIndicators && userSettings.get('guide-indicator-hd') === 'true',
                showLiveIndicator: allowIndicators && userSettings.get('guide-indicator-live') !== 'false',
                showPremiereIndicator: allowIndicators && userSettings.get('guide-indicator-premiere') !== 'false',
                showNewIndicator: allowIndicators && userSettings.get('guide-indicator-new') !== 'false',
                showRepeatIndicator: allowIndicators && userSettings.get('guide-indicator-repeat') === 'true',
                showEpisodeTitle: layoutManager.tv ? false : true
            };

            apiClient.getLiveTvChannels(channelQuery).then(function (channelsResult) {
                var btnPreviousPage = context.querySelector('.btnPreviousPage');
                var btnNextPage = context.querySelector('.btnNextPage');

                if (channelsResult.TotalRecordCount > channelLimit) {
                    context.querySelector('.guideOptions').classList.remove('hide');

                    btnPreviousPage.classList.remove('hide');
                    btnNextPage.classList.remove('hide');

                    if (channelQuery.StartIndex) {
                        context.querySelector('.btnPreviousPage').disabled = false;
                    } else {
                        context.querySelector('.btnPreviousPage').disabled = true;
                    }

                    if ((channelQuery.StartIndex + channelLimit) < channelsResult.TotalRecordCount) {
                        btnNextPage.disabled = false;
                    } else {
                        btnNextPage.disabled = true;
                    }
                } else {
                    context.querySelector('.guideOptions').classList.add('hide');
                }

                var programFields = [];

                var programQuery = {
                    UserId: apiClient.getCurrentUserId(),
                    MaxStartDate: nextDay.toISOString(),
                    MinEndDate: date.toISOString(),
                    channelIds: channelsResult.Items.map(function (c) {
                        return c.Id;
                    }).join(','),
                    ImageTypeLimit: 1,
                    EnableImages: false,
                    //EnableImageTypes: layoutManager.tv ? "Primary,Backdrop" : "Primary",
                    SortBy: 'StartDate',
                    EnableTotalRecordCount: false,
                    EnableUserData: false
                };

                if (renderOptions.showHdIcon) {
                    programFields.push('IsHD');
                }

                if (programFields.length) {
                    programQuery.Fields = programFields.join('');
                }

                apiClient.getLiveTvPrograms(programQuery).then(function (programsResult) {
                    renderGuide(context, date, channelsResult.Items, programsResult.Items, renderOptions, apiClient, scrollToTimeMs, focusToTimeMs, startTimeOfDayMs, focusProgramOnRender);

                    hideLoading();
                });
            });
        }

        function getDisplayTime(date) {
            if ((typeof date).toString().toLowerCase() === 'string') {
                try {
                    date = datetime.parseISO8601Date(date, { toLocal: true });
                } catch (err) {
                    return date;
                }
            }

            return datetime.getDisplayTime(date).toLowerCase();
        }

        function getTimeslotHeadersHtml(startDate, endDateTime) {
            var html = '';

            // clone
            startDate = new Date(startDate.getTime());

            html += '<div class="timeslotHeadersInner">';

            while (startDate.getTime() < endDateTime) {
                html += '<div class="timeslotHeader">';

                html += getDisplayTime(startDate);
                html += '</div>';

                // Add 30 mins
                startDate.setTime(startDate.getTime() + cellDurationMs);
            }

            return html;
        }

        function parseDates(program) {
            if (!program.StartDateLocal) {
                try {
                    program.StartDateLocal = datetime.parseISO8601Date(program.StartDate, { toLocal: true });
                } catch (err) {
                    console.error('error parsing timestamp for start date');
                }
            }

            if (!program.EndDateLocal) {
                try {
                    program.EndDateLocal = datetime.parseISO8601Date(program.EndDate, { toLocal: true });
                } catch (err) {
                    console.error('error parsing timestamp for end date');
                }
            }

            return null;
        }

        function getTimerIndicator(item) {
            var status;

            if (item.Type === 'SeriesTimer') {
                return '<span class="material-icons programIcon seriesTimerIcon fiber_smart_record"></span>';
            } else if (item.TimerId || item.SeriesTimerId) {
                status = item.Status || 'Cancelled';
            } else if (item.Type === 'Timer') {
                status = item.Status;
            } else {
                return '';
            }

            if (item.SeriesTimerId) {
                if (status !== 'Cancelled') {
                    return '<span class="material-icons programIcon seriesTimerIcon fiber_smart_record"></span>';
                }

                return '<span class="material-icons programIcon seriesTimerIcon seriesTimerIcon-inactive fiber_smart_record"></span>';
            }

            return '<span class="material-icons programIcon timerIcon fiber_manual_record"></span>';
        }

        function getChannelProgramsHtml(context, date, channel, programs, options, listInfo) {
            var html = '';

            var startMs = date.getTime();
            var endMs = startMs + msPerDay - 1;

            var outerCssClass = layoutManager.tv ? 'channelPrograms channelPrograms-tv' : 'channelPrograms';

            html += '<div class="' + outerCssClass + '" data-channelid="' + channel.Id + '">';

            var clickAction = layoutManager.tv ? 'link' : 'programdialog';

            var categories = self.categoryOptions.categories || [];
            var displayMovieContent = !categories.length || categories.indexOf('movies') !== -1;
            var displaySportsContent = !categories.length || categories.indexOf('sports') !== -1;
            var displayNewsContent = !categories.length || categories.indexOf('news') !== -1;
            var displayKidsContent = !categories.length || categories.indexOf('kids') !== -1;
            var displaySeriesContent = !categories.length || categories.indexOf('series') !== -1;
            var enableColorCodedBackgrounds = userSettings.get('guide-colorcodedbackgrounds') === 'true';

            var programsFound;
            var now = new Date().getTime();

            for (var i = listInfo.startIndex, length = programs.length; i < length; i++) {
                var program = programs[i];

                if (program.ChannelId !== channel.Id) {
                    if (programsFound) {
                        break;
                    }

                    continue;
                }

                programsFound = true;
                listInfo.startIndex++;

                parseDates(program);

                var startDateLocalMs = program.StartDateLocal.getTime();
                var endDateLocalMs = program.EndDateLocal.getTime();

                if (endDateLocalMs < startMs) {
                    continue;
                }

                if (startDateLocalMs > endMs) {
                    break;
                }

                items[program.Id] = program;

                var renderStartMs = Math.max(startDateLocalMs, startMs);
                var startPercent = (startDateLocalMs - startMs) / msPerDay;
                startPercent *= 100;
                startPercent = Math.max(startPercent, 0);

                var renderEndMs = Math.min(endDateLocalMs, endMs);
                var endPercent = (renderEndMs - renderStartMs) / msPerDay;
                endPercent *= 100;

                var cssClass = 'programCell itemAction';
                var accentCssClass = null;
                var displayInnerContent = true;

                if (program.IsKids) {
                    displayInnerContent = displayKidsContent;
                    accentCssClass = 'kids';
                } else if (program.IsSports) {
                    displayInnerContent = displaySportsContent;
                    accentCssClass = 'sports';
                } else if (program.IsNews) {
                    displayInnerContent = displayNewsContent;
                    accentCssClass = 'news';
                } else if (program.IsMovie) {
                    displayInnerContent = displayMovieContent;
                    accentCssClass = 'movie';
                } else if (program.IsSeries) {
                    displayInnerContent = displaySeriesContent;
                } else {
                    displayInnerContent = displayMovieContent && displayNewsContent && displaySportsContent && displayKidsContent && displaySeriesContent;
                }

                if (displayInnerContent && enableColorCodedBackgrounds && accentCssClass) {
                    cssClass += ' programCell-' + accentCssClass;
                }

                if (now >= startDateLocalMs && now < endDateLocalMs) {
                    cssClass += ' programCell-active';
                }

                var timerAttributes = '';
                if (program.TimerId) {
                    timerAttributes += ' data-timerid="' + program.TimerId + '"';
                }
                if (program.SeriesTimerId) {
                    timerAttributes += ' data-seriestimerid="' + program.SeriesTimerId + '"';
                }

                var isAttribute = endPercent >= 2 ? ' is="emby-programcell"' : '';

                html += '<button' + isAttribute + ' data-action="' + clickAction + '"' + timerAttributes + ' data-channelid="' + program.ChannelId + '" data-id="' + program.Id + '" data-serverid="' + program.ServerId + '" data-startdate="' + program.StartDate + '" data-enddate="' + program.EndDate + '" data-type="' + program.Type + '" class="' + cssClass + '" style="left:' + startPercent + '%;width:' + endPercent + '%;">';

                if (displayInnerContent) {
                    var guideProgramNameClass = 'guideProgramName';

                    html += '<div class="' + guideProgramNameClass + '">';

                    html += '<div class="guide-programNameCaret hide"><span class="guideProgramNameCaretIcon material-icons keyboard_arrow_left"></span></div>';

                    html += '<div class="guideProgramNameText">' + program.Name;

                    var indicatorHtml = null;
                    if (program.IsLive && options.showLiveIndicator) {
                        indicatorHtml = '<span class="liveTvProgram guideProgramIndicator">' + globalize.translate('Live') + '</span>';
                    } else if (program.IsPremiere && options.showPremiereIndicator) {
                        indicatorHtml = '<span class="premiereTvProgram guideProgramIndicator">' + globalize.translate('Premiere') + '</span>';
                    } else if (program.IsSeries && !program.IsRepeat && options.showNewIndicator) {
                        indicatorHtml = '<span class="newTvProgram guideProgramIndicator">' + globalize.translate('AttributeNew') + '</span>';
                    } else if (program.IsSeries && program.IsRepeat && options.showRepeatIndicator) {
                        indicatorHtml = '<span class="repeatTvProgram guideProgramIndicator">' + globalize.translate('Repeat') + '</span>';
                    }
                    html += indicatorHtml || '';

                    if ((program.EpisodeTitle && options.showEpisodeTitle)) {
                        html += '<div class="guideProgramSecondaryInfo">';

                        if (program.EpisodeTitle && options.showEpisodeTitle) {
                            html += '<span class="programSecondaryTitle">' + program.EpisodeTitle + '</span>';
                        }
                        html += '</div>';
                    }

                    html += '</div>';

                    if (program.IsHD && options.showHdIcon) {
                        if (layoutManager.tv) {
                            html += '<div class="programIcon guide-programTextIcon guide-programTextIcon-tv">HD</div>';
                        } else {
                            html += '<div class="programIcon guide-programTextIcon">HD</div>';
                        }
                    }

                    html += getTimerIndicator(program);

                    html += '</div>';
                }

                html += '</button>';
            }

            html += '</div>';

            return html;
        }

        function renderChannelHeaders(context, channels, apiClient) {
            var html = '';

            for (var i = 0, length = channels.length; i < length; i++) {
                var channel = channels[i];
                var hasChannelImage = channel.ImageTags.Primary;

                var cssClass = 'guide-channelHeaderCell itemAction';

                if (layoutManager.tv) {
                    cssClass += ' guide-channelHeaderCell-tv';
                }

                var title = [];
                if (channel.ChannelNumber) {
                    title.push(channel.ChannelNumber);
                }
                if (channel.Name) {
                    title.push(channel.Name);
                }

                html += '<button title="' + title.join(' ') + '" type="button" class="' + cssClass + '"' + ' data-action="link" data-isfolder="' + channel.IsFolder + '" data-id="' + channel.Id + '" data-serverid="' + channel.ServerId + '" data-type="' + channel.Type + '">';

                if (hasChannelImage) {
                    var url = apiClient.getScaledImageUrl(channel.Id, {
                        maxHeight: 220,
                        tag: channel.ImageTags.Primary,
                        type: 'Primary'
                    });

                    html += '<div class="guideChannelImage lazy" data-src="' + url + '"></div>';
                }

                if (channel.ChannelNumber) {
                    html += '<h3 class="guideChannelNumber">' + channel.ChannelNumber + '</h3>';
                }

                if (!hasChannelImage && channel.Name) {
                    html += '<div class="guideChannelName">' + channel.Name + '</div>';
                }

                html += '</button>';
            }

            var channelList = context.querySelector('.channelsContainer');
            channelList.innerHTML = html;
            imageLoader.lazyChildren(channelList);
        }

        function renderPrograms(context, date, channels, programs, options) {
            var listInfo = {
                startIndex: 0
            };

            var html = [];

            for (var i = 0, length = channels.length; i < length; i++) {
                html.push(getChannelProgramsHtml(context, date, channels[i], programs, options, listInfo));
            }

            programGrid.innerHTML = html.join('');

            programCells = programGrid.querySelectorAll('[is=emby-programcell]');

            updateProgramCellsOnScroll(programGrid, programCells);
        }

        function getProgramSortOrder(program, channels) {
            var channelId = program.ChannelId;
            var channelIndex = -1;

            for (var i = 0, length = channels.length; i < length; i++) {
                if (channelId === channels[i].Id) {
                    channelIndex = i;
                    break;
                }
            }

            var start = datetime.parseISO8601Date(program.StartDate, { toLocal: true });

            return (channelIndex * 10000000) + (start.getTime() / 60000);
        }

        function renderGuide(context, date, channels, programs, renderOptions, apiClient, scrollToTimeMs, focusToTimeMs, startTimeOfDayMs, focusProgramOnRender) {
            programs.sort(function (a, b) {
                return getProgramSortOrder(a, channels) - getProgramSortOrder(b, channels);
            });

            var activeElement = document.activeElement;
            var itemId = activeElement && activeElement.getAttribute ? activeElement.getAttribute('data-id') : null;
            var channelRowId = null;

            if (activeElement) {
                channelRowId = dom.parentWithClass(activeElement, 'channelPrograms');
                channelRowId = channelRowId && channelRowId.getAttribute ? channelRowId.getAttribute('data-channelid') : null;
            }

            renderChannelHeaders(context, channels, apiClient);

            var startDate = date;
            var endDate = new Date(startDate.getTime() + msPerDay);
            context.querySelector('.timeslotHeaders').innerHTML = getTimeslotHeadersHtml(startDate, endDate);
            items = {};
            renderPrograms(context, date, channels, programs, renderOptions);

            if (focusProgramOnRender) {
                focusProgram(context, itemId, channelRowId, focusToTimeMs, startTimeOfDayMs);
            }

            scrollProgramGridToTimeMs(context, scrollToTimeMs, startTimeOfDayMs);
        }

        function scrollProgramGridToTimeMs(context, scrollToTimeMs, startTimeOfDayMs) {
            scrollToTimeMs -= startTimeOfDayMs;

            var pct = scrollToTimeMs / msPerDay;

            programGrid.scrollTop = 0;

            var scrollPos = pct * programGrid.scrollWidth;

            nativeScrollTo(programGrid, scrollPos, true);
        }

        function focusProgram(context, itemId, channelRowId, focusToTimeMs, startTimeOfDayMs) {
            var focusElem;
            if (itemId) {
                focusElem = context.querySelector('[data-id="' + itemId + '"]');
            }

            if (focusElem) {
                focusManager.focus(focusElem);
            } else {
                var autoFocusParent;

                if (channelRowId) {
                    autoFocusParent = context.querySelector('[data-channelid="' + channelRowId + '"]');
                }

                if (!autoFocusParent) {
                    autoFocusParent = programGrid;
                }

                focusToTimeMs -= startTimeOfDayMs;

                var pct = (focusToTimeMs / msPerDay) * 100;

                var programCell = autoFocusParent.querySelector('.programCell');

                while (programCell) {
                    var left = (programCell.style.left || '').replace('%', '');
                    left = left ? parseFloat(left) : 0;
                    var width = (programCell.style.width || '').replace('%', '');
                    width = width ? parseFloat(width) : 0;

                    if (left >= pct || (left + width) >= pct) {
                        break;
                    }
                    programCell = programCell.nextSibling;
                }

                if (programCell) {
                    focusManager.focus(programCell);
                } else {
                    focusManager.autoFocus(autoFocusParent, true);
                }
            }
        }

        function nativeScrollTo(container, pos, horizontal) {
            if (container.scrollTo) {
                if (horizontal) {
                    container.scrollTo(pos, 0);
                } else {
                    container.scrollTo(0, pos);
                }
            } else {
                if (horizontal) {
                    container.scrollLeft = Math.round(pos);
                } else {
                    container.scrollTop = Math.round(pos);
                }
            }
        }

        var lastGridScroll = 0;
        var lastHeaderScroll = 0;
        var scrollXPct = 0;
        function onProgramGridScroll(context, elem, timeslotHeaders) {
            if ((new Date().getTime() - lastHeaderScroll) >= 1000) {
                lastGridScroll = new Date().getTime();

                var scrollLeft = elem.scrollLeft;
                scrollXPct = (scrollLeft * 100) / elem.scrollWidth;
                nativeScrollTo(timeslotHeaders, scrollLeft, true);
            }

            updateProgramCellsOnScroll(elem, programCells);
        }

        function onTimeslotHeadersScroll(context, elem) {
            if ((new Date().getTime() - lastGridScroll) >= 1000) {
                lastHeaderScroll = new Date().getTime();
                nativeScrollTo(programGrid, elem.scrollLeft, true);
            }
        }

        function changeDate(page, date, scrollToTimeMs, focusToTimeMs, startTimeOfDayMs, focusProgramOnRender) {
            var newStartDate = normalizeDateToTimeslot(date);
            currentDate = newStartDate;

            reloadGuide(page, newStartDate, scrollToTimeMs, focusToTimeMs, startTimeOfDayMs, focusProgramOnRender);
        }

        function getDateTabText(date, isActive, tabIndex) {
            var cssClass = isActive ? 'emby-tab-button guide-date-tab-button emby-tab-button-active' : 'emby-tab-button guide-date-tab-button';

            var html = '<button is="emby-button" class="' + cssClass + '" data-index="' + tabIndex + '" data-date="' + date.getTime() + '">';
            var tabText = datetime.toLocaleDateString(date, { weekday: 'short' });

            tabText += '<br/>';
            tabText += date.getDate();
            html += '<div class="emby-button-foreground">' + tabText + '</div>';
            html += '</button>';

            return html;
        }

        function setDateRange(page, guideInfo) {
            var today = new Date();
            var nowHours = today.getHours();
            today.setHours(nowHours, 0, 0, 0);

            var start = datetime.parseISO8601Date(guideInfo.StartDate, { toLocal: true });
            var end = datetime.parseISO8601Date(guideInfo.EndDate, { toLocal: true });

            start.setHours(nowHours, 0, 0, 0);
            end.setHours(0, 0, 0, 0);

            if (start.getTime() >= end.getTime()) {
                end.setDate(start.getDate() + 1);
            }

            start = new Date(Math.max(today, start));

            var dateTabsHtml = '';
            var tabIndex = 0;

            // TODO: Use date-fns
            var date = new Date();

            if (currentDate) {
                date.setTime(currentDate.getTime());
            }

            date.setHours(nowHours, 0, 0, 0);

            var startTimeOfDayMs = (start.getHours() * 60 * 60 * 1000);
            startTimeOfDayMs += start.getMinutes() * 60 * 1000;

            while (start <= end) {
                var isActive = date.getDate() === start.getDate() && date.getMonth() === start.getMonth() && date.getFullYear() === start.getFullYear();

                dateTabsHtml += getDateTabText(start, isActive, tabIndex);

                start.setDate(start.getDate() + 1);
                start.setHours(0, 0, 0, 0);
                tabIndex++;
            }

            page.querySelector('.emby-tabs-slider').innerHTML = dateTabsHtml;
            page.querySelector('.guideDateTabs').refresh();

            var newDate = new Date();
            var newDateHours = newDate.getHours();
            var scrollToTimeMs = newDateHours * 60 * 60 * 1000;

            var minutes = newDate.getMinutes();
            if (minutes >= 30) {
                scrollToTimeMs += 30 * 60 * 1000;
            }

            var focusToTimeMs = ((newDateHours * 60) + minutes) * 60 * 1000;
            changeDate(page, date, scrollToTimeMs, focusToTimeMs, startTimeOfDayMs, layoutManager.tv);
        }

        function reloadPage(page) {
            showLoading();

            var apiClient = connectionManager.getApiClient(options.serverId);

            apiClient.getLiveTvGuideInfo().then(function (guideInfo) {
                setDateRange(page, guideInfo);
            });
        }

        function getChannelProgramsFocusableElements(container) {
            var elements = container.querySelectorAll('.programCell');

            var list = [];
            // add 1 to avoid programs that are out of view to the left
            var currentScrollXPct = scrollXPct + 1;

            for (var i = 0, length = elements.length; i < length; i++) {
                var elem = elements[i];

                var left = (elem.style.left || '').replace('%', '');
                left = left ? parseFloat(left) : 0;
                var width = (elem.style.width || '').replace('%', '');
                width = width ? parseFloat(width) : 0;

                if ((left + width) >= currentScrollXPct) {
                    list.push(elem);
                }
            }

            return list;
        }

        function onInputCommand(e) {
            var target = e.target;
            var programCell = dom.parentWithClass(target, 'programCell');
            var container;
            var channelPrograms;
            var focusableElements;
            var newRow;

            switch (e.detail.command) {
                case 'up':
                    if (programCell) {
                        container = programGrid;
                        channelPrograms = dom.parentWithClass(programCell, 'channelPrograms');

                        newRow = channelPrograms.previousSibling;
                        if (newRow) {
                            focusableElements = getChannelProgramsFocusableElements(newRow);
                            if (focusableElements.length) {
                                container = newRow;
                            } else {
                                focusableElements = null;
                            }
                        } else {
                            container = null;
                        }
                    } else {
                        container = null;
                    }
                    lastFocusDirection = e.detail.command;

                    focusManager.moveUp(target, {
                        container: container,
                        focusableElements: focusableElements
                    });
                    break;
                case 'down':
                    if (programCell) {
                        container = programGrid;
                        channelPrograms = dom.parentWithClass(programCell, 'channelPrograms');

                        newRow = channelPrograms.nextSibling;
                        if (newRow) {
                            focusableElements = getChannelProgramsFocusableElements(newRow);
                            if (focusableElements.length) {
                                container = newRow;
                            } else {
                                focusableElements = null;
                            }
                        } else {
                            container = null;
                        }
                    } else {
                        container = null;
                    }
                    lastFocusDirection = e.detail.command;

                    focusManager.moveDown(target, {
                        container: container,
                        focusableElements: focusableElements
                    });
                    break;
                case 'left':
                    container = programCell ? dom.parentWithClass(programCell, 'channelPrograms') : null;
                    // allow left outside the channelProgramsContainer when the first child is currently focused
                    if (container && !programCell.previousSibling) {
                        container = null;
                    }
                    lastFocusDirection = e.detail.command;

                    focusManager.moveLeft(target, {
                        container: container
                    });
                    break;
                case 'right':
                    container = programCell ? dom.parentWithClass(programCell, 'channelPrograms') : null;
                    lastFocusDirection = e.detail.command;

                    focusManager.moveRight(target, {
                        container: container
                    });
                    break;
                default:
                    return;
            }

            e.preventDefault();
            e.stopPropagation();
        }

        function onScrollerFocus(e) {
            var target = e.target;
            var programCell = dom.parentWithClass(target, 'programCell');

            if (programCell) {
                var focused = target;

                var id = focused.getAttribute('data-id');
                var item = items[id];

                if (item) {
                    events.trigger(self, 'focus', [
                        {
                            item: item
                        }]);
                }
            }

            if (lastFocusDirection === 'left') {
                if (programCell) {
                    scrollHelper.toStart(programGrid, programCell, true, true);
                }
            } else if (lastFocusDirection === 'right') {
                if (programCell) {
                    scrollHelper.toCenter(programGrid, programCell, true, true);
                }
            } else if (lastFocusDirection === 'up' || lastFocusDirection === 'down') {
                var verticalScroller = dom.parentWithClass(target, 'guideVerticalScroller');
                if (verticalScroller) {
                    var focusedElement = programCell || dom.parentWithTag(target, 'BUTTON');
                    verticalScroller.toCenter(focusedElement, true);
                }
            }
        }

        function setScrollEvents(view, enabled) {
            if (layoutManager.tv) {
                var guideVerticalScroller = view.querySelector('.guideVerticalScroller');

                if (enabled) {
                    inputManager.on(guideVerticalScroller, onInputCommand);
                } else {
                    inputManager.off(guideVerticalScroller, onInputCommand);
                }
            }
        }

        function onTimerCreated(e, apiClient, data) {
            var programId = data.ProgramId;
            // This could be null, not supported by all tv providers
            var newTimerId = data.Id;

            // find guide cells by program id, ensure timer icon
            var cells = options.element.querySelectorAll('.programCell[data-id="' + programId + '"]');
            for (var i = 0, length = cells.length; i < length; i++) {
                var cell = cells[i];

                var icon = cell.querySelector('.timerIcon');
                if (!icon) {
                    cell.querySelector('.guideProgramName').insertAdjacentHTML('beforeend', '<span class="timerIcon material-icons programIcon fiber_manual_record"></span>');
                }

                if (newTimerId) {
                    cell.setAttribute('data-timerid', newTimerId);
                }
            }
        }

        function onSeriesTimerCreated(e, apiClient, data) {
        }

        function onTimerCancelled(e, apiClient, data) {
            var id = data.Id;
            // find guide cells by timer id, remove timer icon
            var cells = options.element.querySelectorAll('.programCell[data-timerid="' + id + '"]');
            for (var i = 0, length = cells.length; i < length; i++) {
                var cell = cells[i];
                var icon = cell.querySelector('.timerIcon');
                if (icon) {
                    icon.parentNode.removeChild(icon);
                }
                cell.removeAttribute('data-timerid');
            }
        }

        function onSeriesTimerCancelled(e, apiClient, data) {
            var id = data.Id;
            // find guide cells by timer id, remove timer icon
            var cells = options.element.querySelectorAll('.programCell[data-seriestimerid="' + id + '"]');
            for (var i = 0, length = cells.length; i < length; i++) {
                var cell = cells[i];
                var icon = cell.querySelector('.seriesTimerIcon');
                if (icon) {
                    icon.parentNode.removeChild(icon);
                }
                cell.removeAttribute('data-seriestimerid');
            }
        }

        require(['text!./tvguide.template.html'], function (template) {
            var context = options.element;

            context.classList.add('tvguide');

            context.innerHTML = globalize.translateHtml(template, 'core');

            programGrid = context.querySelector('.programGrid');
            var timeslotHeaders = context.querySelector('.timeslotHeaders');

            if (layoutManager.tv) {
                dom.addEventListener(context.querySelector('.guideVerticalScroller'), 'focus', onScrollerFocus, {
                    capture: true,
                    passive: true
                });
            } else if (layoutManager.desktop) {
                timeslotHeaders.classList.add('timeslotHeaders-desktop');
            }

            if (browser.iOS || browser.osx) {
                context.querySelector('.channelsContainer').classList.add('noRubberBanding');

                programGrid.classList.add('noRubberBanding');
            }

            dom.addEventListener(programGrid, 'scroll', function (e) {
                onProgramGridScroll(context, this, timeslotHeaders);
            }, {
                passive: true
            });

            dom.addEventListener(timeslotHeaders, 'scroll', function () {
                onTimeslotHeadersScroll(context, this);
            }, {
                passive: true
            });

            programGrid.addEventListener('click', onProgramGridClick);

            context.querySelector('.btnNextPage').addEventListener('click', function () {
                currentStartIndex += currentChannelLimit;
                reloadPage(context);
                restartAutoRefresh();
            });

            context.querySelector('.btnPreviousPage').addEventListener('click', function () {
                currentStartIndex = Math.max(currentStartIndex - currentChannelLimit, 0);
                reloadPage(context);
                restartAutoRefresh();
            });

            context.querySelector('.btnGuideViewSettings').addEventListener('click', function () {
                showViewSettings(self);
                restartAutoRefresh();
            });

            context.querySelector('.guideDateTabs').addEventListener('tabchange', function (e) {
                var allTabButtons = e.target.querySelectorAll('.guide-date-tab-button');

                var tabButton = allTabButtons[parseInt(e.detail.selectedTabIndex)];
                if (tabButton) {
                    var previousButton = e.detail.previousIndex == null ? null : allTabButtons[parseInt(e.detail.previousIndex)];

                    var date = new Date();
                    date.setTime(parseInt(tabButton.getAttribute('data-date')));

                    var scrollWidth = programGrid.scrollWidth;
                    var scrollToTimeMs;
                    if (scrollWidth) {
                        scrollToTimeMs = (programGrid.scrollLeft / scrollWidth) * msPerDay;
                    } else {
                        scrollToTimeMs = 0;
                    }

                    if (previousButton) {
                        var previousDate = new Date();
                        previousDate.setTime(parseInt(previousButton.getAttribute('data-date')));

                        scrollToTimeMs += (previousDate.getHours() * 60 * 60 * 1000);
                        scrollToTimeMs += (previousDate.getMinutes() * 60 * 1000);
                    }

                    var startTimeOfDayMs = (date.getHours() * 60 * 60 * 1000);
                    startTimeOfDayMs += (date.getMinutes() * 60 * 1000);

                    changeDate(context, date, scrollToTimeMs, scrollToTimeMs, startTimeOfDayMs, false);
                }
            });

            setScrollEvents(context, true);
            itemShortcuts.on(context);

            events.trigger(self, 'load');

            events.on(serverNotifications, 'TimerCreated', onTimerCreated);
            events.on(serverNotifications, 'SeriesTimerCreated', onSeriesTimerCreated);
            events.on(serverNotifications, 'TimerCancelled', onTimerCancelled);
            events.on(serverNotifications, 'SeriesTimerCancelled', onSeriesTimerCancelled);

            self.refresh();
        });
    }

    return Guide;
});<|MERGE_RESOLUTION|>--- conflicted
+++ resolved
@@ -4,11 +4,8 @@
     playbackManager = playbackManager.default || playbackManager;
     browser = browser.default || browser;
     loading = loading.default || loading;
-<<<<<<< HEAD
     layoutManager = layoutManager.default || layoutManager;
-=======
     focusManager = focusManager.default || focusManager;
->>>>>>> f8112684
 
     function showViewSettings(instance) {
         require(['guide-settings-dialog'], function (guideSettingsDialog) {
