<<<<<<< HEAD
define(['require', 'globalize', 'appSettings', 'apphost', 'focusManager', 'loading', 'connectionManager', 'subtitleAppearanceHelper', 'dom', 'events', 'layoutManager', 'listViewStyle', 'emby-select', 'emby-input', 'emby-checkbox', 'emby-slider', 'flexStyles'], function (require, globalize, appSettings, appHost, focusManager, loading, connectionManager, subtitleAppearanceHelper, dom, events, layoutManager) {
    'use strict';

    function populateLanguages(select, languages) {
        var html = '';

        html += "<option value=''>" + globalize.translate('AnyLanguage') + '</option>';
        for (var i = 0, length = languages.length; i < length; i++) {
            var culture = languages[i];
            html += "<option value='" + culture.ThreeLetterISOLanguageName + "'>" + culture.DisplayName + '</option>';
=======
import require from 'require';
import globalize from 'globalize';
import appHost from 'apphost';
import appSettings from 'appSettings';
import focusManager from 'focusManager';
import loading from 'loading';
import connectionManager from 'connectionManager';
import subtitleAppearanceHelper from 'subtitleAppearanceHelper';
import settingsHelper from 'settingsHelper';
import dom from 'dom';
import events from 'events';
import 'listViewStyle';
import 'emby-select';
import 'emby-input';
import 'emby-checkbox';
import 'flexStyles';

/**
 * Subtitle settings.
 * @module components/subtitleSettings/subtitleSettings
 */

function getSubtitleAppearanceObject(context) {
    let appearanceSettings = {};

    appearanceSettings.textSize = context.querySelector('#selectTextSize').value;
    appearanceSettings.dropShadow = context.querySelector('#selectDropShadow').value;
    appearanceSettings.font = context.querySelector('#selectFont').value;
    appearanceSettings.textBackground = context.querySelector('#inputTextBackground').value;
    appearanceSettings.textColor = context.querySelector('#inputTextColor').value;

    return appearanceSettings;
}

function loadForm(context, user, userSettings, appearanceSettings, apiClient) {

    apiClient.getCultures().then(function (allCultures) {

        if (appHost.supports('subtitleburnsettings') && user.Policy.EnableVideoPlaybackTranscoding) {
            context.querySelector('.fldBurnIn').classList.remove('hide');
>>>>>>> 704b2fe9
        }

        let selectSubtitleLanguage = context.querySelector('#selectSubtitleLanguage');

        settingsHelper.populateLanguages(selectSubtitleLanguage, allCultures);

<<<<<<< HEAD
        appearanceSettings.textSize = context.querySelector('#selectTextSize').value;
        appearanceSettings.dropShadow = context.querySelector('#selectDropShadow').value;
        appearanceSettings.font = context.querySelector('#selectFont').value;
        appearanceSettings.textBackground = context.querySelector('#inputTextBackground').value;
        appearanceSettings.textColor = context.querySelector('#inputTextColor').value;
        appearanceSettings.verticalPosition = context.querySelector('#sliderVerticalPosition').value;

        return appearanceSettings;
    }

    function loadForm(context, user, userSettings, appearanceSettings, apiClient) {

        apiClient.getCultures().then(function (allCultures) {

            if (appHost.supports('subtitleburnsettings') && user.Policy.EnableVideoPlaybackTranscoding) {
                context.querySelector('.fldBurnIn').classList.remove('hide');
            }
=======
        selectSubtitleLanguage.value = user.Configuration.SubtitleLanguagePreference || '';
        context.querySelector('#selectSubtitlePlaybackMode').value = user.Configuration.SubtitleMode || '';
>>>>>>> 704b2fe9

        context.querySelector('#selectSubtitlePlaybackMode').dispatchEvent(new CustomEvent('change', {}));

        context.querySelector('#selectTextSize').value = appearanceSettings.textSize || '';
        context.querySelector('#selectDropShadow').value = appearanceSettings.dropShadow || '';
        context.querySelector('#inputTextBackground').value = appearanceSettings.textBackground || 'transparent';
        context.querySelector('#inputTextColor').value = appearanceSettings.textColor || '#ffffff';
        context.querySelector('#selectFont').value = appearanceSettings.font || '';

        context.querySelector('#selectSubtitleBurnIn').value = appSettings.get('subtitleburnin') || '';

<<<<<<< HEAD
            context.querySelector('#selectSubtitlePlaybackMode').dispatchEvent(new CustomEvent('change', {}));

            context.querySelector('#selectTextSize').value = appearanceSettings.textSize || '';
            context.querySelector('#selectDropShadow').value = appearanceSettings.dropShadow || '';
            context.querySelector('#inputTextBackground').value = appearanceSettings.textBackground || 'transparent';
            context.querySelector('#inputTextColor').value = appearanceSettings.textColor || '#ffffff';
            context.querySelector('#selectFont').value = appearanceSettings.font || '';
            context.querySelector('#sliderVerticalPosition').value = appearanceSettings.verticalPosition;

            context.querySelector('#selectSubtitleBurnIn').value = appSettings.get('subtitleburnin') || '';

            onAppearanceFieldChange({
                target: context.querySelector('#selectTextSize')
            });

            loading.hide();
=======
        onAppearanceFieldChange({
            target: context.querySelector('#selectTextSize')
>>>>>>> 704b2fe9
        });

        loading.hide();
    });
}

function saveUser(context, user, userSettingsInstance, appearanceKey, apiClient) {

    let appearanceSettings = userSettingsInstance.getSubtitleAppearanceSettings(appearanceKey);
    appearanceSettings = Object.assign(appearanceSettings, getSubtitleAppearanceObject(context));

    userSettingsInstance.setSubtitleAppearanceSettings(appearanceSettings, appearanceKey);

    user.Configuration.SubtitleLanguagePreference = context.querySelector('#selectSubtitleLanguage').value;
    user.Configuration.SubtitleMode = context.querySelector('#selectSubtitlePlaybackMode').value;

    return apiClient.updateUserConfiguration(user.Id, user.Configuration);
}

function save(instance, context, userId, userSettings, apiClient, enableSaveConfirmation) {

    loading.show();

    appSettings.set('subtitleburnin', context.querySelector('#selectSubtitleBurnIn').value);

    apiClient.getUser(userId).then(function (user) {

        saveUser(context, user, userSettings, instance.appearanceKey, apiClient).then(function () {

            loading.hide();
            if (enableSaveConfirmation) {
                import('toast').then(({default: toast}) => {
                    toast(globalize.translate('SettingsSaved'));
                });
            }

            events.trigger(instance, 'saved');

        }, function () {
            loading.hide();
        });
    });
}

function onSubtitleModeChange(e) {

    let view = dom.parentWithClass(e.target, 'subtitlesettings');

    let subtitlesHelp = view.querySelectorAll('.subtitlesHelp');
    for (let i = 0, length = subtitlesHelp.length; i < length; i++) {
        subtitlesHelp[i].classList.add('hide');
    }
    view.querySelector('.subtitles' + this.value + 'Help').classList.remove('hide');
}

function onAppearanceFieldChange(e) {

    let view = dom.parentWithClass(e.target, 'subtitlesettings');

    let appearanceSettings = getSubtitleAppearanceObject(view);

<<<<<<< HEAD
        var elements = {
            window: view.querySelector('.subtitleappearance-preview-window'),
            text: view.querySelector('.subtitleappearance-preview-text'),
            preview: true
        };

        subtitleAppearanceHelper.applyStyles(elements, appearanceSettings);

        subtitleAppearanceHelper.applyStyles({
            window: view.querySelector('.subtitleappearance-fullpreview-window'),
            text: view.querySelector('.subtitleappearance-fullpreview-text')
        }, appearanceSettings);
    }

    const subtitlePreviewDelay = 1000;
    let subtitlePreviewTimer;

    function showSubtitlePreview(persistent) {
        clearTimeout(subtitlePreviewTimer);

        this._fullPreview.classList.remove('subtitleappearance-fullpreview-hide');

        if (persistent) {
            this._refFullPreview++;
        }

        if (this._refFullPreview === 0) {
            subtitlePreviewTimer = setTimeout(hideSubtitlePreview.bind(this), subtitlePreviewDelay);
        }
    }

    function hideSubtitlePreview(persistent) {
        clearTimeout(subtitlePreviewTimer);

        if (persistent) {
            this._refFullPreview--;
        }

        if (this._refFullPreview === 0) {
            this._fullPreview.classList.add('subtitleappearance-fullpreview-hide');
        }
    }
=======
    let elements = {
        window: view.querySelector('.subtitleappearance-preview-window'),
        text: view.querySelector('.subtitleappearance-preview-text')
    };

    subtitleAppearanceHelper.applyStyles(elements, appearanceSettings);
}
>>>>>>> 704b2fe9

function embed(options, self) {

    import('text!./subtitlesettings.template.html').then(({default: template}) => {

        options.element.classList.add('subtitlesettings');
        options.element.innerHTML = globalize.translateHtml(template, 'core');

        options.element.querySelector('form').addEventListener('submit', self.onSubmit.bind(self));

        options.element.querySelector('#selectSubtitlePlaybackMode').addEventListener('change', onSubtitleModeChange);
        options.element.querySelector('#selectTextSize').addEventListener('change', onAppearanceFieldChange);
        options.element.querySelector('#selectDropShadow').addEventListener('change', onAppearanceFieldChange);
        options.element.querySelector('#selectFont').addEventListener('change', onAppearanceFieldChange);
        options.element.querySelector('#inputTextColor').addEventListener('change', onAppearanceFieldChange);
        options.element.querySelector('#inputTextBackground').addEventListener('change', onAppearanceFieldChange);

        if (options.enableSaveButton) {
            options.element.querySelector('.btnSave').classList.remove('hide');
        }

<<<<<<< HEAD
            if (appHost.supports('subtitleappearancesettings')) {
                options.element.querySelector('.subtitleAppearanceSection').classList.remove('hide');

                self._fullPreview = options.element.querySelector('.subtitleappearance-fullpreview');
                self._refFullPreview = 0;

                const sliderVerticalPosition = options.element.querySelector('#sliderVerticalPosition');
                sliderVerticalPosition.addEventListener('input', onAppearanceFieldChange);
                sliderVerticalPosition.addEventListener('input', () => showSubtitlePreview.call(self));

                const eventPrefix = window.PointerEvent ? 'pointer' : 'mouse';
                sliderVerticalPosition.addEventListener(`${eventPrefix}enter`, () => showSubtitlePreview.call(self, true));
                sliderVerticalPosition.addEventListener(`${eventPrefix}leave`, () => hideSubtitlePreview.call(self, true));

                if (layoutManager.tv) {
                    sliderVerticalPosition.addEventListener('focus', () => showSubtitlePreview.call(self, true));
                    sliderVerticalPosition.addEventListener('blur', () => hideSubtitlePreview.call(self, true));

                    // Give CustomElements time to attach
                    setTimeout(() => {
                        sliderVerticalPosition.classList.add('focusable');
                        sliderVerticalPosition.enableKeyboardDragging();
                    }, 0);
                }

                options.element.querySelector('.chkPreview').addEventListener('change', (e) => {
                    if (e.target.checked) {
                        showSubtitlePreview.call(self, true);
                    } else {
                        hideSubtitlePreview.call(self, true);
                    }
                });
            }
=======
        if (appHost.supports('subtitleappearancesettings')) {
            options.element.querySelector('.subtitleAppearanceSection').classList.remove('hide');
        }
>>>>>>> 704b2fe9

        self.loadData();

        if (options.autoFocus) {
            focusManager.autoFocus(options.element);
        }
    });
}

export class SubtitleSettings {

    constructor(options) {

        this.options = options;

        embed(options, this);
    }

    loadData() {
        let self = this;
        let context = self.options.element;

        loading.show();

        let userId = self.options.userId;
        let apiClient = connectionManager.getApiClient(self.options.serverId);
        let userSettings = self.options.userSettings;

        apiClient.getUser(userId).then(function (user) {
            userSettings.setUserInfo(userId, apiClient).then(function () {
                self.dataLoaded = true;

                let appearanceSettings = userSettings.getSubtitleAppearanceSettings(self.options.appearanceKey);

                loadForm(context, user, userSettings, appearanceSettings, apiClient);
            });
        });
    }

    submit() {
        this.onSubmit(null);
    }

    destroy() {
        this.options = null;
    }

    onSubmit(e) {
        const self = this;
        let apiClient = connectionManager.getApiClient(self.options.serverId);
        let userId = self.options.userId;
        let userSettings = self.options.userSettings;

        userSettings.setUserInfo(userId, apiClient).then(function () {

            let enableSaveConfirmation = self.options.enableSaveConfirmation;
            save(self, self.options.element, userId, userSettings, apiClient, enableSaveConfirmation);
        });

        // Disable default form submission
        if (e) {
            e.preventDefault();
        }
        return false;
    }
}

export default SubtitleSettings;<|MERGE_RESOLUTION|>--- conflicted
+++ resolved
@@ -1,20 +1,9 @@
-<<<<<<< HEAD
-define(['require', 'globalize', 'appSettings', 'apphost', 'focusManager', 'loading', 'connectionManager', 'subtitleAppearanceHelper', 'dom', 'events', 'layoutManager', 'listViewStyle', 'emby-select', 'emby-input', 'emby-checkbox', 'emby-slider', 'flexStyles'], function (require, globalize, appSettings, appHost, focusManager, loading, connectionManager, subtitleAppearanceHelper, dom, events, layoutManager) {
-    'use strict';
-
-    function populateLanguages(select, languages) {
-        var html = '';
-
-        html += "<option value=''>" + globalize.translate('AnyLanguage') + '</option>';
-        for (var i = 0, length = languages.length; i < length; i++) {
-            var culture = languages[i];
-            html += "<option value='" + culture.ThreeLetterISOLanguageName + "'>" + culture.DisplayName + '</option>';
-=======
 import require from 'require';
 import globalize from 'globalize';
 import appHost from 'apphost';
 import appSettings from 'appSettings';
 import focusManager from 'focusManager';
+import layoutManager from 'layoutManager';
 import loading from 'loading';
 import connectionManager from 'connectionManager';
 import subtitleAppearanceHelper from 'subtitleAppearanceHelper';
@@ -23,6 +12,7 @@
 import events from 'events';
 import 'listViewStyle';
 import 'emby-select';
+import 'emby-slider';
 import 'emby-input';
 import 'emby-checkbox';
 import 'flexStyles';
@@ -40,6 +30,7 @@
     appearanceSettings.font = context.querySelector('#selectFont').value;
     appearanceSettings.textBackground = context.querySelector('#inputTextBackground').value;
     appearanceSettings.textColor = context.querySelector('#inputTextColor').value;
+    appearanceSettings.verticalPosition = context.querySelector('#sliderVerticalPosition').value;
 
     return appearanceSettings;
 }
@@ -50,35 +41,14 @@
 
         if (appHost.supports('subtitleburnsettings') && user.Policy.EnableVideoPlaybackTranscoding) {
             context.querySelector('.fldBurnIn').classList.remove('hide');
->>>>>>> 704b2fe9
         }
 
         let selectSubtitleLanguage = context.querySelector('#selectSubtitleLanguage');
 
         settingsHelper.populateLanguages(selectSubtitleLanguage, allCultures);
 
-<<<<<<< HEAD
-        appearanceSettings.textSize = context.querySelector('#selectTextSize').value;
-        appearanceSettings.dropShadow = context.querySelector('#selectDropShadow').value;
-        appearanceSettings.font = context.querySelector('#selectFont').value;
-        appearanceSettings.textBackground = context.querySelector('#inputTextBackground').value;
-        appearanceSettings.textColor = context.querySelector('#inputTextColor').value;
-        appearanceSettings.verticalPosition = context.querySelector('#sliderVerticalPosition').value;
-
-        return appearanceSettings;
-    }
-
-    function loadForm(context, user, userSettings, appearanceSettings, apiClient) {
-
-        apiClient.getCultures().then(function (allCultures) {
-
-            if (appHost.supports('subtitleburnsettings') && user.Policy.EnableVideoPlaybackTranscoding) {
-                context.querySelector('.fldBurnIn').classList.remove('hide');
-            }
-=======
         selectSubtitleLanguage.value = user.Configuration.SubtitleLanguagePreference || '';
         context.querySelector('#selectSubtitlePlaybackMode').value = user.Configuration.SubtitleMode || '';
->>>>>>> 704b2fe9
 
         context.querySelector('#selectSubtitlePlaybackMode').dispatchEvent(new CustomEvent('change', {}));
 
@@ -87,30 +57,12 @@
         context.querySelector('#inputTextBackground').value = appearanceSettings.textBackground || 'transparent';
         context.querySelector('#inputTextColor').value = appearanceSettings.textColor || '#ffffff';
         context.querySelector('#selectFont').value = appearanceSettings.font || '';
+        context.querySelector('#sliderVerticalPosition').value = appearanceSettings.verticalPosition;
 
         context.querySelector('#selectSubtitleBurnIn').value = appSettings.get('subtitleburnin') || '';
 
-<<<<<<< HEAD
-            context.querySelector('#selectSubtitlePlaybackMode').dispatchEvent(new CustomEvent('change', {}));
-
-            context.querySelector('#selectTextSize').value = appearanceSettings.textSize || '';
-            context.querySelector('#selectDropShadow').value = appearanceSettings.dropShadow || '';
-            context.querySelector('#inputTextBackground').value = appearanceSettings.textBackground || 'transparent';
-            context.querySelector('#inputTextColor').value = appearanceSettings.textColor || '#ffffff';
-            context.querySelector('#selectFont').value = appearanceSettings.font || '';
-            context.querySelector('#sliderVerticalPosition').value = appearanceSettings.verticalPosition;
-
-            context.querySelector('#selectSubtitleBurnIn').value = appSettings.get('subtitleburnin') || '';
-
-            onAppearanceFieldChange({
-                target: context.querySelector('#selectTextSize')
-            });
-
-            loading.hide();
-=======
         onAppearanceFieldChange({
             target: context.querySelector('#selectTextSize')
->>>>>>> 704b2fe9
         });
 
         loading.hide();
@@ -172,58 +124,48 @@
 
     let appearanceSettings = getSubtitleAppearanceObject(view);
 
-<<<<<<< HEAD
-        var elements = {
-            window: view.querySelector('.subtitleappearance-preview-window'),
-            text: view.querySelector('.subtitleappearance-preview-text'),
-            preview: true
-        };
-
-        subtitleAppearanceHelper.applyStyles(elements, appearanceSettings);
-
-        subtitleAppearanceHelper.applyStyles({
-            window: view.querySelector('.subtitleappearance-fullpreview-window'),
-            text: view.querySelector('.subtitleappearance-fullpreview-text')
-        }, appearanceSettings);
-    }
-
-    const subtitlePreviewDelay = 1000;
-    let subtitlePreviewTimer;
-
-    function showSubtitlePreview(persistent) {
-        clearTimeout(subtitlePreviewTimer);
-
-        this._fullPreview.classList.remove('subtitleappearance-fullpreview-hide');
-
-        if (persistent) {
-            this._refFullPreview++;
-        }
-
-        if (this._refFullPreview === 0) {
-            subtitlePreviewTimer = setTimeout(hideSubtitlePreview.bind(this), subtitlePreviewDelay);
-        }
-    }
-
-    function hideSubtitlePreview(persistent) {
-        clearTimeout(subtitlePreviewTimer);
-
-        if (persistent) {
-            this._refFullPreview--;
-        }
-
-        if (this._refFullPreview === 0) {
-            this._fullPreview.classList.add('subtitleappearance-fullpreview-hide');
-        }
-    }
-=======
     let elements = {
         window: view.querySelector('.subtitleappearance-preview-window'),
-        text: view.querySelector('.subtitleappearance-preview-text')
+        text: view.querySelector('.subtitleappearance-preview-text'),
+        preview: true
     };
 
     subtitleAppearanceHelper.applyStyles(elements, appearanceSettings);
-}
->>>>>>> 704b2fe9
+
+    subtitleAppearanceHelper.applyStyles({
+        window: view.querySelector('.subtitleappearance-fullpreview-window'),
+        text: view.querySelector('.subtitleappearance-fullpreview-text')
+    }, appearanceSettings);
+}
+
+const subtitlePreviewDelay = 1000;
+let subtitlePreviewTimer;
+
+function showSubtitlePreview(persistent) {
+    clearTimeout(subtitlePreviewTimer);
+
+    this._fullPreview.classList.remove('subtitleappearance-fullpreview-hide');
+
+    if (persistent) {
+        this._refFullPreview++;
+    }
+
+    if (this._refFullPreview === 0) {
+        subtitlePreviewTimer = setTimeout(hideSubtitlePreview.bind(this), subtitlePreviewDelay);
+    }
+}
+
+function hideSubtitlePreview(persistent) {
+    clearTimeout(subtitlePreviewTimer);
+
+    if (persistent) {
+        this._refFullPreview--;
+    }
+
+    if (this._refFullPreview === 0) {
+        this._fullPreview.classList.add('subtitleappearance-fullpreview-hide');
+    }
+}
 
 function embed(options, self) {
 
@@ -245,45 +187,39 @@
             options.element.querySelector('.btnSave').classList.remove('hide');
         }
 
-<<<<<<< HEAD
-            if (appHost.supports('subtitleappearancesettings')) {
-                options.element.querySelector('.subtitleAppearanceSection').classList.remove('hide');
-
-                self._fullPreview = options.element.querySelector('.subtitleappearance-fullpreview');
-                self._refFullPreview = 0;
-
-                const sliderVerticalPosition = options.element.querySelector('#sliderVerticalPosition');
-                sliderVerticalPosition.addEventListener('input', onAppearanceFieldChange);
-                sliderVerticalPosition.addEventListener('input', () => showSubtitlePreview.call(self));
-
-                const eventPrefix = window.PointerEvent ? 'pointer' : 'mouse';
-                sliderVerticalPosition.addEventListener(`${eventPrefix}enter`, () => showSubtitlePreview.call(self, true));
-                sliderVerticalPosition.addEventListener(`${eventPrefix}leave`, () => hideSubtitlePreview.call(self, true));
-
-                if (layoutManager.tv) {
-                    sliderVerticalPosition.addEventListener('focus', () => showSubtitlePreview.call(self, true));
-                    sliderVerticalPosition.addEventListener('blur', () => hideSubtitlePreview.call(self, true));
-
-                    // Give CustomElements time to attach
-                    setTimeout(() => {
-                        sliderVerticalPosition.classList.add('focusable');
-                        sliderVerticalPosition.enableKeyboardDragging();
-                    }, 0);
-                }
-
-                options.element.querySelector('.chkPreview').addEventListener('change', (e) => {
-                    if (e.target.checked) {
-                        showSubtitlePreview.call(self, true);
-                    } else {
-                        hideSubtitlePreview.call(self, true);
-                    }
-                });
-            }
-=======
         if (appHost.supports('subtitleappearancesettings')) {
             options.element.querySelector('.subtitleAppearanceSection').classList.remove('hide');
-        }
->>>>>>> 704b2fe9
+
+            self._fullPreview = options.element.querySelector('.subtitleappearance-fullpreview');
+            self._refFullPreview = 0;
+
+            const sliderVerticalPosition = options.element.querySelector('#sliderVerticalPosition');
+            sliderVerticalPosition.addEventListener('input', onAppearanceFieldChange);
+            sliderVerticalPosition.addEventListener('input', () => showSubtitlePreview.call(self));
+
+            const eventPrefix = window.PointerEvent ? 'pointer' : 'mouse';
+            sliderVerticalPosition.addEventListener(`${eventPrefix}enter`, () => showSubtitlePreview.call(self, true));
+            sliderVerticalPosition.addEventListener(`${eventPrefix}leave`, () => hideSubtitlePreview.call(self, true));
+
+            if (layoutManager.tv) {
+                sliderVerticalPosition.addEventListener('focus', () => showSubtitlePreview.call(self, true));
+                sliderVerticalPosition.addEventListener('blur', () => hideSubtitlePreview.call(self, true));
+
+                // Give CustomElements time to attach
+                setTimeout(() => {
+                    sliderVerticalPosition.classList.add('focusable');
+                    sliderVerticalPosition.enableKeyboardDragging();
+                }, 0);
+            }
+
+            options.element.querySelector('.chkPreview').addEventListener('change', (e) => {
+                if (e.target.checked) {
+                    showSubtitlePreview.call(self, true);
+                } else {
+                    hideSubtitlePreview.call(self, true);
+                }
+            });
+        }
 
         self.loadData();
 
