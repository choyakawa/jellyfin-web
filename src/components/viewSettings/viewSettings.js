define(['require', 'dialogHelper', 'loading', 'apphost', 'layoutManager', 'connectionManager', 'appRouter', 'globalize', 'userSettings', 'emby-checkbox', 'emby-input', 'paper-icon-button-light', 'emby-select', 'material-icons', 'css!./../formdialog', 'emby-button', 'flexStyles'], function (require, dialogHelper, loading, appHost, layoutManager, connectionManager, appRouter, globalize, userSettings) {
    'use strict';

<<<<<<< HEAD
    appRouter = appRouter.default || appRouter;
=======
    layoutManager = layoutManager.default || layoutManager;
>>>>>>> e88139b9

    function onSubmit(e) {
        e.preventDefault();
        return false;
    }

    function initEditor(context, settings) {
        context.querySelector('form').addEventListener('submit', onSubmit);

        var elems = context.querySelectorAll('.viewSetting-checkboxContainer');

        for (var i = 0, length = elems.length; i < length; i++) {
            elems[i].querySelector('input').checked = settings[elems[i].getAttribute('data-settingname')] || false;
        }

        context.querySelector('.selectImageType').value = settings.imageType || 'primary';
    }

    function saveValues(context, settings, settingsKey) {
        var elems = context.querySelectorAll('.viewSetting-checkboxContainer');
        for (var i = 0, length = elems.length; i < length; i++) {
            userSettings.set(settingsKey + '-' + elems[i].getAttribute('data-settingname'), elems[i].querySelector('input').checked);
        }

        userSettings.set(settingsKey + '-imageType', context.querySelector('.selectImageType').value);
    }

    function centerFocus(elem, horiz, on) {
        require(['scrollHelper'], function (scrollHelper) {
            scrollHelper = scrollHelper.default || scrollHelper;
            var fn = on ? 'on' : 'off';
            scrollHelper.centerFocus[fn](elem, horiz);
        });
    }

    function showIfAllowed(context, selector, visible) {
        var elem = context.querySelector(selector);

        if (visible && !elem.classList.contains('hiddenFromViewSettings')) {
            elem.classList.remove('hide');
        } else {
            elem.classList.add('hide');
        }
    }

    function ViewSettings() {

    }

    ViewSettings.prototype.show = function (options) {
        return new Promise(function (resolve, reject) {
            require(['text!./viewSettings.template.html'], function (template) {
                var dialogOptions = {
                    removeOnClose: true,
                    scrollY: false
                };

                if (layoutManager.tv) {
                    dialogOptions.size = 'fullscreen';
                } else {
                    dialogOptions.size = 'small';
                }

                var dlg = dialogHelper.createDialog(dialogOptions);

                dlg.classList.add('formDialog');

                var html = '';

                html += '<div class="formDialogHeader">';
                html += '<button is="paper-icon-button-light" class="btnCancel hide-mouse-idle-tv" tabindex="-1"><span class="material-icons arrow_back"></span></button>';
                html += '<h3 class="formDialogHeaderTitle">${Settings}</h3>';

                html += '</div>';

                html += template;

                dlg.innerHTML = globalize.translateHtml(html, 'core');

                var settingElements = dlg.querySelectorAll('.viewSetting');
                for (var i = 0, length = settingElements.length; i < length; i++) {
                    if (options.visibleSettings.indexOf(settingElements[i].getAttribute('data-settingname')) === -1) {
                        settingElements[i].classList.add('hide');
                        settingElements[i].classList.add('hiddenFromViewSettings');
                    } else {
                        settingElements[i].classList.remove('hide');
                        settingElements[i].classList.remove('hiddenFromViewSettings');
                    }
                }

                initEditor(dlg, options.settings);

                dlg.querySelector('.selectImageType').addEventListener('change', function () {
                    showIfAllowed(dlg, '.chkTitleContainer', this.value !== 'list');
                    showIfAllowed(dlg, '.chkYearContainer', this.value !== 'list');
                });

                dlg.querySelector('.btnCancel').addEventListener('click', function () {
                    dialogHelper.close(dlg);
                });

                if (layoutManager.tv) {
                    centerFocus(dlg.querySelector('.formDialogContent'), false, true);
                }

                var submitted;

                dlg.querySelector('.selectImageType').dispatchEvent(new CustomEvent('change', {}));

                dlg.querySelector('form').addEventListener('change', function () {
                    submitted = true;
                }, true);

                dialogHelper.open(dlg).then(function () {
                    if (layoutManager.tv) {
                        centerFocus(dlg.querySelector('.formDialogContent'), false, false);
                    }

                    if (submitted) {
                        saveValues(dlg, options.settings, options.settingsKey);
                        resolve();
                        return;
                    }

                    reject();
                });
            });
        });
    };

    return ViewSettings;
});<|MERGE_RESOLUTION|>--- conflicted
+++ resolved
@@ -1,11 +1,8 @@
 define(['require', 'dialogHelper', 'loading', 'apphost', 'layoutManager', 'connectionManager', 'appRouter', 'globalize', 'userSettings', 'emby-checkbox', 'emby-input', 'paper-icon-button-light', 'emby-select', 'material-icons', 'css!./../formdialog', 'emby-button', 'flexStyles'], function (require, dialogHelper, loading, appHost, layoutManager, connectionManager, appRouter, globalize, userSettings) {
     'use strict';
 
-<<<<<<< HEAD
     appRouter = appRouter.default || appRouter;
-=======
     layoutManager = layoutManager.default || layoutManager;
->>>>>>> e88139b9
 
     function onSubmit(e) {
         e.preventDefault();
