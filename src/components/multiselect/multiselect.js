--- conflicted
+++ resolved
@@ -129,11 +129,7 @@
             html += '<button is="paper-icon-button-light" class="btnCloseSelectionPanel autoSize"><i class="md-icon">close</i></button>';
             html += '<h1 class="itemSelectionCount"></h1>';
 
-<<<<<<< HEAD
-            var moreIcon = 'more_horiz';
-=======
-            var moreIcon = "&#xE5D3;";
->>>>>>> 79cd6a75
+            var moreIcon = "more_horiz";
             html += '<button is="paper-icon-button-light" class="btnSelectionPanelOptions autoSize" style="margin-left:auto;"><i class="md-icon">' + moreIcon + '</i></button>';
 
             selectionCommandsPanel.innerHTML = html;
