/* eslint-disable indent */

/**
 * Module for building cards from item data.
 * @module components/cardBuilder/cardBuilder
 */

import datetime from 'datetime';
import imageLoader from 'imageLoader';
import connectionManager from 'connectionManager';
import itemHelper from 'itemHelper';
import focusManager from 'focusManager';
import indicators from 'indicators';
import globalize from 'globalize';
import layoutManager from 'layoutManager';
import dom from 'dom';
import browser from 'browser';
import playbackManager from 'playbackManager';
import itemShortcuts from 'itemShortcuts';
import imageHelper from 'scripts/imagehelper';
import 'css!./card';
import 'paper-icon-button-light';
import 'programStyles';

        const enableFocusTransform = !browser.slow && !browser.edge;

        /**
         * Generate the HTML markup for cards for a set of items.
         * @param items - The items used to generate cards.
         * @param options - The options of the cards.
         * @returns {string} The HTML markup for the cards.
         */
        export function getCardsHtml(items, options) {
            if (arguments.length === 1) {
                options = arguments[0];
                items = options.items;
            }

            return buildCardsHtmlInternal(items, options);
        }

        /**
         * Computes the number of posters per row.
         * @param {string} shape - Shape of the cards.
         * @param {number} screenWidth - Width of the screen.
         * @param {boolean} isOrientationLandscape - Flag for the orientation of the screen.
         * @returns {number} Number of cards per row for an itemsContainer.
         */
        function getPostersPerRow(shape, screenWidth, isOrientationLandscape) {
            switch (shape) {
                case 'portrait':
                    if (layoutManager.tv) {
                        return 100 / 16.66666667;
                    }
                    if (screenWidth >= 2200) {
                        return 100 / 10;
                    }
                    if (screenWidth >= 1920) {
                        return 100 / 11.1111111111;
                    }
                    if (screenWidth >= 1600) {
                        return 100 / 12.5;
                    }
                    if (screenWidth >= 1400) {
                        return 100 / 14.28571428571;
                    }
                    if (screenWidth >= 1200) {
                        return 100 / 16.66666667;
                    }
                    if (screenWidth >= 800) {
                        return 5;
                    }
                    if (screenWidth >= 700) {
                        return 4;
                    }
                    if (screenWidth >= 500) {
                        return 100 / 33.33333333;
                    }
                    return 100 / 33.33333333;
                case 'square':
                    if (layoutManager.tv) {
                        return 100 / 16.66666667;
                    }
                    if (screenWidth >= 2200) {
                        return 100 / 10;
                    }
                    if (screenWidth >= 1920) {
                        return 100 / 11.1111111111;
                    }
                    if (screenWidth >= 1600) {
                        return 100 / 12.5;
                    }
                    if (screenWidth >= 1400) {
                        return 100 / 14.28571428571;
                    }
                    if (screenWidth >= 1200) {
                        return 100 / 16.66666667;
                    }
                    if (screenWidth >= 800) {
                        return 5;
                    }
                    if (screenWidth >= 700) {
                        return 4;
                    }
                    if (screenWidth >= 500) {
                        return 100 / 33.33333333;
                    }
                    return 2;
                case 'banner':
                    if (screenWidth >= 2200) {
                        return 100 / 25;
                    }
                    if (screenWidth >= 1200) {
                        return 100 / 33.33333333;
                    }
                    if (screenWidth >= 800) {
                        return 2;
                    }
                    return 1;
                case 'backdrop':
                    if (layoutManager.tv) {
                        return 100 / 25;
                    }
                    if (screenWidth >= 2500) {
                        return 6;
                    }
                    if (screenWidth >= 1600) {
                        return 5;
                    }
                    if (screenWidth >= 1200) {
                        return 4;
                    }
                    if (screenWidth >= 770) {
                        return 3;
                    }
                    if (screenWidth >= 420) {
                        return 2;
                    }
                    return 1;
                case 'smallBackdrop':
                    if (screenWidth >= 1600) {
                        return 100 / 12.5;
                    }
                    if (screenWidth >= 1400) {
                        return 100 / 14.2857142857;
                    }
                    if (screenWidth >= 1200) {
                        return 100 / 16.666666666666666666;
                    }
                    if (screenWidth >= 1000) {
                        return 5;
                    }
                    if (screenWidth >= 800) {
                        return 4;
                    }
                    if (screenWidth >= 500) {
                        return 100 / 33.33333333;
                    }
                    return 2;
                case 'overflowSmallBackdrop':
                    if (layoutManager.tv) {
                        return 100 / 18.9;
                    }
                    if (isOrientationLandscape) {
                        if (screenWidth >= 800) {
                            return 100 / 15.5;
                        }
                        return 100 / 23.3;
                    } else {
                        if (screenWidth >= 540) {
                            return 100 / 30;
                        }
                        return 100 / 72;
                    }
                case 'overflowPortrait':

                    if (layoutManager.tv) {
                        return 100 / 15.5;
                    }
                    if (isOrientationLandscape) {
                        if (screenWidth >= 1700) {
                            return 100 / 11.6;
                        }
                        return 100 / 15.5;
                    } else {
                        if (screenWidth >= 1400) {
                            return 100 / 15;
                        }
                        if (screenWidth >= 1200) {
                            return 100 / 18;
                        }
                        if (screenWidth >= 760) {
                            return 100 / 23;
                        }
                        if (screenWidth >= 400) {
                            return 100 / 31.5;
                        }
                        return 100 / 42;
                    }
                case 'overflowSquare':
                    if (layoutManager.tv) {
                        return 100 / 15.5;
                    }
                    if (isOrientationLandscape) {
                        if (screenWidth >= 1700) {
                            return 100 / 11.6;
                        }
                        return 100 / 15.5;
                    } else {
                        if (screenWidth >= 1400) {
                            return 100 / 15;
                        }
                        if (screenWidth >= 1200) {
                            return 100 / 18;
                        }
                        if (screenWidth >= 760) {
                            return 100 / 23;
                        }
                        if (screenWidth >= 540) {
                            return 100 / 31.5;
                        }
                        return 100 / 42;
                    }
                case 'overflowBackdrop':
                    if (layoutManager.tv) {
                        return 100 / 23.3;
                    }
                    if (isOrientationLandscape) {
                        if (screenWidth >= 1700) {
                            return 100 / 18.5;
                        }
                        return 100 / 23.3;
                    } else {
                        if (screenWidth >= 1800) {
                            return 100 / 23.5;
                        }
                        if (screenWidth >= 1400) {
                            return 100 / 30;
                        }
                        if (screenWidth >= 760) {
                            return 100 / 40;
                        }
                        if (screenWidth >= 640) {
                            return 100 / 56;
                        }
                        return 100 / 72;
                    }
                default:
                    return 4;
            }
        }

        /**
         * Checks if the window is resizable.
         * @param {number} windowWidth - Width of the device's screen.
         * @returns {boolean} - Result of the check.
         */
        function isResizable(windowWidth) {
            const screen = window.screen;
            if (screen) {
                const screenWidth = screen.availWidth;

                if ((screenWidth - windowWidth) > 20) {
                    return true;
                }
            }

            return false;
        }

        /**
         * Gets the width of a card's image according to the shape and amount of cards per row.
         * @param {string} shape - Shape of the card.
         * @param {number} screenWidth - Width of the screen.
         * @param {boolean} isOrientationLandscape - Flag for the orientation of the screen.
         * @returns {number} Width of the image for a card.
         */
        function getImageWidth(shape, screenWidth, isOrientationLandscape) {
            const imagesPerRow = getPostersPerRow(shape, screenWidth, isOrientationLandscape);
            return Math.round(screenWidth / imagesPerRow) * 2;
        }

        /**
         * Normalizes the options for a card.
         * @param {Object} items - A set of items.
         * @param {Object} options - Options for handling the items.
         */
        function setCardData(items, options) {
            options.shape = options.shape || 'auto';

            const primaryImageAspectRatio = imageLoader.getPrimaryImageAspectRatio(items);

            if (['auto', 'autohome', 'autooverflow', 'autoVertical'].includes(options.shape)) {

                const requestedShape = options.shape;
                options.shape = null;

                if (primaryImageAspectRatio) {

                    if (primaryImageAspectRatio >= 3) {
                        options.shape = 'banner';
                        options.coverImage = true;
                    } else if (primaryImageAspectRatio >= 1.33) {
                        options.shape = requestedShape === 'autooverflow' ? 'overflowBackdrop' : 'backdrop';
                    } else if (primaryImageAspectRatio > 0.71) {
                        options.shape = requestedShape === 'autooverflow' ? 'overflowSquare' : 'square';
                    } else {
                        options.shape = requestedShape === 'autooverflow' ? 'overflowPortrait' : 'portrait';
                    }
                }

                if (!options.shape) {
                    options.shape = options.defaultShape || (requestedShape === 'autooverflow' ? 'overflowSquare' : 'square');
                }
            }

            if (options.preferThumb === 'auto') {
                options.preferThumb = options.shape === 'backdrop' || options.shape === 'overflowBackdrop';
            }

            options.uiAspect = getDesiredAspect(options.shape);
            options.primaryImageAspectRatio = primaryImageAspectRatio;

            if (!options.width && options.widths) {
                options.width = options.widths[options.shape];
            }

            if (options.rows && typeof (options.rows) !== 'number') {
                options.rows = options.rows[options.shape];
            }

            if (!options.width) {
                let screenWidth = dom.getWindowSize().innerWidth;
                const screenHeight = dom.getWindowSize().innerHeight;

                if (isResizable(screenWidth)) {
                    const roundScreenTo = 100;
                    screenWidth = Math.floor(screenWidth / roundScreenTo) * roundScreenTo;
                }

                options.width = getImageWidth(options.shape, screenWidth, screenWidth > (screenHeight * 1.3));
            }
        }

        /**
         * Generates the internal HTML markup for cards.
         * @param {Object} items - Items for which to generate the markup.
         * @param {Object} options - Options for generating the markup.
         * @returns {string} The internal HTML markup of the cards.
         */
        function buildCardsHtmlInternal(items, options) {
            let isVertical = false;

            if (options.shape === 'autoVertical') {
                isVertical = true;
            }

            setCardData(items, options);

            let html = '';
            let itemsInRow = 0;

            let currentIndexValue;
            let hasOpenRow;
            let hasOpenSection;

            let sectionTitleTagName = options.sectionTitleTagName || 'div';
            let apiClient;
            let lastServerId;

            for (let i = 0; i < items.length; i++) {

                let item = items[i];
                let serverId = item.ServerId || options.serverId;

                if (serverId !== lastServerId) {
                    lastServerId = serverId;
                    apiClient = connectionManager.getApiClient(lastServerId);
                }

                if (options.indexBy) {
                    let newIndexValue = '';

                    if (options.indexBy === 'PremiereDate') {
                        if (item.PremiereDate) {
                            try {
                                newIndexValue = datetime.toLocaleDateString(datetime.parseISO8601Date(item.PremiereDate), { weekday: 'long', month: 'long', day: 'numeric' });
                            } catch (error) {
                                console.error('error parsing timestamp for premiere date', error);
                            }
                        }
                    } else if (options.indexBy === 'ProductionYear') {
                        newIndexValue = item.ProductionYear;
                    } else if (options.indexBy === 'CommunityRating') {
                        newIndexValue = item.CommunityRating ? (Math.floor(item.CommunityRating) + (item.CommunityRating % 1 >= 0.5 ? 0.5 : 0)) + '+' : null;
                    }

                    if (newIndexValue !== currentIndexValue) {

                        if (hasOpenRow) {
                            html += '</div>';
                            hasOpenRow = false;
                            itemsInRow = 0;
                        }

                        if (hasOpenSection) {

                            html += '</div>';

                            if (isVertical) {
                                html += '</div>';
                            }
                            hasOpenSection = false;
                        }

                        if (isVertical) {
                            html += '<div class="verticalSection">';
                        } else {
                            html += '<div class="horizontalSection">';
                        }
                        html += '<' + sectionTitleTagName + ' class="sectionTitle">' + newIndexValue + '</' + sectionTitleTagName + '>';
                        if (isVertical) {
                            html += '<div class="itemsContainer vertical-wrap">';
                        }
                        currentIndexValue = newIndexValue;
                        hasOpenSection = true;
                    }
                }

                if (options.rows && itemsInRow === 0) {

                    if (hasOpenRow) {
                        html += '</div>';
                        hasOpenRow = false;
                    }

                    html += '<div class="cardColumn">';
                    hasOpenRow = true;
                }

                html += buildCard(i, item, apiClient, options);

                itemsInRow++;

                if (options.rows && itemsInRow >= options.rows) {
                    html += '</div>';
                    hasOpenRow = false;
                    itemsInRow = 0;
                }
            }

            if (hasOpenRow) {
                html += '</div>';
            }

            if (hasOpenSection) {
                html += '</div>';

                if (isVertical) {
                    html += '</div>';
                }
            }

            return html;
        }

        /**
         * Computes the aspect ratio for a card given its shape.
         * @param {string} shape - Shape for which to get the aspect ratio.
         * @returns {null|number} Ratio of the shape.
         */
        function getDesiredAspect(shape) {
            if (shape) {
                shape = shape.toLowerCase();
                if (shape.indexOf('portrait') !== -1) {
                    return (2 / 3);
                }
                if (shape.indexOf('backdrop') !== -1) {
                    return (16 / 9);
                }
                if (shape.indexOf('square') !== -1) {
                    return 1;
                }
                if (shape.indexOf('banner') !== -1) {
                    return (1000 / 185);
                }
            }
            return null;
        }

        /** Get the URL of the card's image.
         * @param {Object} item - Item for which to generate a card.
         * @param {Object} apiClient - API client object.
         * @param {Object} options - Options of the card.
         * @param {string} shape - Shape of the desired image.
         * @returns {Object} Object representing the URL of the card's image.
         */
        function getCardImageUrl(item, apiClient, options, shape) {
            item = item.ProgramInfo || item;

            const width = options.width;
            let height = null;
            const primaryImageAspectRatio = item.PrimaryImageAspectRatio;
            let forceName = false;
            let imgUrl = null;
            let imgTag = null;
            let coverImage = false;
            let uiAspect = null;
            let imgType;

            if (options.preferThumb && item.ImageTags && item.ImageTags.Thumb) {
                imgType = 'Thumb';
                imgTag = item.ImageTags.Thumb;
            } else if ((options.preferBanner || shape === 'banner') && item.ImageTags && item.ImageTags.Banner) {
                imgType = 'Banner';
                imgTag = item.ImageTags.Banner;
            } else if (options.preferDisc && item.ImageTags && item.ImageTags.Disc) {
                imgType = 'Disc';
                imgTag = item.ImageTags.Disc;
            } else if (options.preferLogo && item.ImageTags && item.ImageTags.Logo) {
                imgType = 'Logo';
                imgTag = item.ImageTags.Logo;
            } else if (options.preferLogo && item.ParentLogoImageTag && item.ParentLogoItemId) {
                imgType = 'Logo';
                imgTag = item.ParentLogoImageTag;
            } else if (options.preferThumb && item.SeriesThumbImageTag && options.inheritThumb !== false) {
                imgType = 'Thumb';
                imgTag = item.SeriesThumbImageTag;
            } else if (options.preferThumb && item.ParentThumbItemId && options.inheritThumb !== false && item.MediaType !== 'Photo') {
                imgType = 'Thumb';
                imgTag = item.ParentThumbImageTag;
            } else if (options.preferThumb && item.BackdropImageTags && item.BackdropImageTags.length) {
                imgType = 'Backdrop';
                imgTag = item.BackdropImageTags[0];
                forceName = true;
            } else if (options.preferThumb && item.ParentBackdropImageTags && item.ParentBackdropImageTags.length && options.inheritThumb !== false && item.Type === 'Episode') {
                imgType = 'Backdrop';
                imgTag = item.ParentBackdropImageTags[0];
            } else if (item.ImageTags && item.ImageTags.Primary) {
                imgType = 'Primary';
                imgTag = item.ImageTags.Primary;
                height = width && primaryImageAspectRatio ? Math.round(width / primaryImageAspectRatio) : null;

                if (options.preferThumb && options.showTitle !== false) {
                    forceName = true;
                }

                if (primaryImageAspectRatio) {
                    uiAspect = getDesiredAspect(shape);
                    if (uiAspect) {
                        coverImage = (Math.abs(primaryImageAspectRatio - uiAspect) / uiAspect) <= 0.2;
                    }
                }

            } else if (item.PrimaryImageTag) {
                imgType = 'Primary';
                imgTag = item.PrimaryImageTag;
                height = width && primaryImageAspectRatio ? Math.round(width / primaryImageAspectRatio) : null;

                if (options.preferThumb && options.showTitle !== false) {
                    forceName = true;
                }

                if (primaryImageAspectRatio) {
                    uiAspect = getDesiredAspect(shape);
                    if (uiAspect) {
                        coverImage = (Math.abs(primaryImageAspectRatio - uiAspect) / uiAspect) <= 0.2;
                    }
                }
            } else if (item.ParentPrimaryImageTag) {
                imgType = 'Primary';
                imgTag = item.ParentPrimaryImageTag;
            } else if (item.SeriesPrimaryImageTag) {
                imgType = 'Primary';
                imgTag = item.SeriesPrimaryImageTag;
            } else if (item.AlbumId && item.AlbumPrimaryImageTag) {
                imgType = 'Primary';
                imgTag = item.AlbumPrimaryImageTag;
                height = width && primaryImageAspectRatio ? Math.round(width / primaryImageAspectRatio) : null;

                if (primaryImageAspectRatio) {
                    uiAspect = getDesiredAspect(shape);
                    if (uiAspect) {
                        coverImage = (Math.abs(primaryImageAspectRatio - uiAspect) / uiAspect) <= 0.2;
                    }
                }
            } else if (item.Type === 'Season' && item.ImageTags && item.ImageTags.Thumb) {
                imgType = 'Thumb';
                imgTag = item.ImageTags.Thumb;
            } else if (item.BackdropImageTags && item.BackdropImageTags.length) {
                imgType = 'Backdrop';
                imgTag = item.BackdropImageTags[0];
            } else if (item.ImageTags && item.ImageTags.Thumb) {
                imgType = 'Thumb';
                imgTag = item.ImageTags.Thumb;
            } else if (item.SeriesThumbImageTag && options.inheritThumb !== false) {
                imgType = 'Thumb';
                imgTag = item.SeriesThumbImageTag;
            } else if (item.ParentThumbItemId && options.inheritThumb !== false) {
                imgType = 'Thumb';
                imgTag = item.ParentThumbImageTag;
            } else if (item.ParentBackdropImageTags && item.ParentBackdropImageTags.length && options.inheritThumb !== false) {
                imgType = 'Backdrop';
                imgTag = item.ParentBackdropImageTags[0];
            }

            if (imgTag && imgType) {
                imgUrl = apiClient.getScaledImageUrl(item.Id, {
                    type: imgType,
                    maxHeight: height,
                    maxWidth: width,
                    tag: imgTag
                });
            }

            let blurHashes = options.imageBlurhashes || item.ImageBlurHashes || {};

            return {
                imgUrl: imgUrl,
<<<<<<< HEAD
                blurhash: (item.ImageBlurHashes || {})[imgType],
=======
                blurhash: (blurHashes[imgType] || {})[imgTag] || null,
>>>>>>> 5d617d81
                forceName: forceName,
                coverImage: coverImage
            };
        }

        /**
         * Generates a random integer in a given range.
         * @param {number} min - Minimum of the range.
         * @param {number} max - Maximum of the range.
         * @returns {number} Randomly generated number.
         */
        function getRandomInt(min, max) {
            return Math.floor(Math.random() * (max - min + 1)) + min;
        }

        /**
         * Generates an index used to select the default color of a card based on a string.
         * @param {string} str - String to use for generating the index.
         * @returns {number} Index of the color.
         */
        function getDefaultColorIndex(str) {
            const numRandomColors = 5;

            if (str) {
                const charIndex = Math.floor(str.length / 2);
                const character = String(str.substr(charIndex, 1).charCodeAt());
                let sum = 0;
                for (let i = 0; i < character.length; i++) {
                    sum += parseInt(character.charAt(i));
                }
                let index = String(sum).substr(-1);

                return (index % numRandomColors) + 1;
            } else {
                return getRandomInt(1, numRandomColors);
            }
        }

        /**
         * Generates the HTML markup for a card's text.
         * @param {Array} lines - Array containing the text lines.
         * @param {string} cssClass - Base CSS class to use for the lines.
         * @param {boolean} forceLines - Flag to force the rendering of all lines.
         * @param {boolean} isOuterFooter - Flag to mark the text lines as outer footer.
         * @param {string} cardLayout - DEPRECATED
         * @param {boolean} addRightMargin - Flag to add a right margin to the text.
         * @param {number} maxLines - Maximum number of lines to render.
         * @returns {string} HTML markup for the card's text.
         */
        function getCardTextLines(lines, cssClass, forceLines, isOuterFooter, cardLayout, addRightMargin, maxLines) {
            let html = '';

            let valid = 0;

            for (let i = 0; i < lines.length; i++) {

                let currentCssClass = cssClass;
                let text = lines[i];

                if (valid > 0 && isOuterFooter) {
                    currentCssClass += ' cardText-secondary';
                } else if (valid === 0 && isOuterFooter) {
                    currentCssClass += ' cardText-first';
                }

                if (addRightMargin) {
                    currentCssClass += ' cardText-rightmargin';
                }

                if (text) {
                    html += "<div class='" + currentCssClass + "'>";
                    html += text;
                    html += '</div>';
                    valid++;

                    if (maxLines && valid >= maxLines) {
                        break;
                    }
                }
            }

            if (forceLines) {

                let linesLength = maxLines || Math.min(lines.length, maxLines || lines.length);

                while (valid < linesLength) {
                    html += "<div class='" + cssClass + "'>&nbsp;</div>";
                    valid++;
                }
            }

            return html;
        }

        /**
         * Determines if the item is live TV.
         * @param {Object} item - Item to use for the check.
         * @returns {boolean} Flag showing if the item is live TV.
         */
        function isUsingLiveTvNaming(item) {
            return item.Type === 'Program' || item.Type === 'Timer' || item.Type === 'Recording';
        }

        /**
         * Returns the air time text for the item based on the given times.
         * @param {object} item - Item used to generate the air time text.
         * @param {string} showAirDateTime - ISO8601 date for the start of the show.
         * @param {string} showAirEndTime - ISO8601 date for the end of the show.
         * @returns {string} The air time text for the item based on the given dates.
         */
        function getAirTimeText(item, showAirDateTime, showAirEndTime) {
            let airTimeText = '';

            if (item.StartDate) {

                try {
                    let date = datetime.parseISO8601Date(item.StartDate);

                    if (showAirDateTime) {
                        airTimeText += datetime.toLocaleDateString(date, { weekday: 'short', month: 'short', day: 'numeric' }) + ' ';
                    }

                    airTimeText += datetime.getDisplayTime(date);

                    if (item.EndDate && showAirEndTime) {
                        date = datetime.parseISO8601Date(item.EndDate);
                        airTimeText += ' - ' + datetime.getDisplayTime(date);
                    }
                } catch (e) {
                    console.error('error parsing date: ' + item.StartDate);
                }
            }

            return airTimeText;
        }

        /**
         * Generates the HTML markup for the card's footer text.
         * @param {Object} item - Item used to generate the footer text.
         * @param {Object} apiClient - API client instance.
         * @param {Object} options - Options used to generate the footer text.
         * @param {string} showTitle - Flag to show the title in the footer.
         * @param {boolean} forceName - Flag to force showing the name of the item.
         * @param {boolean} overlayText - Flag to show overlay text.
         * @param {Object} imgUrl - Object representing the card's image URL.
         * @param {string} footerClass - CSS classes of the footer element.
         * @param {string} progressHtml - HTML markup of the progress bar element.
         * @param {string} logoUrl - URL of the logo for the item.
         * @param {boolean} isOuterFooter - Flag to mark the text as outer footer.
         * @returns {string} HTML markup of the card's footer text element.
         */
        function getCardFooterText(item, apiClient, options, showTitle, forceName, overlayText, imgUrl, footerClass, progressHtml, logoUrl, isOuterFooter) {
            let html = '';

            if (logoUrl) {
                html += '<div class="lazy cardFooterLogo" data-src="' + logoUrl + '"></div>';
            }

            const showOtherText = isOuterFooter ? !overlayText : overlayText;

            if (isOuterFooter && options.cardLayout && layoutManager.mobile) {

                if (options.cardFooterAside !== 'none') {
                    html += '<button is="paper-icon-button-light" class="itemAction btnCardOptions cardText-secondary" data-action="menu"><span class="material-icons more_vert"></span></button>';
                }
            }

            const cssClass = options.centerText ? 'cardText cardTextCentered' : 'cardText';
            const serverId = item.ServerId || options.serverId;

            let lines = [];
            const parentTitleUnderneath = item.Type === 'MusicAlbum' || item.Type === 'Audio' || item.Type === 'MusicVideo';
            let titleAdded;

            if (showOtherText) {
                if ((options.showParentTitle || options.showParentTitleOrTitle) && !parentTitleUnderneath) {

                    if (isOuterFooter && item.Type === 'Episode' && item.SeriesName) {

                        if (item.SeriesId) {
                            lines.push(getTextActionButton({
                                Id: item.SeriesId,
                                ServerId: serverId,
                                Name: item.SeriesName,
                                Type: 'Series',
                                IsFolder: true
                            }));
                        } else {
                            lines.push(item.SeriesName);
                        }
                    } else {

                        if (isUsingLiveTvNaming(item)) {

                            lines.push(item.Name);

                            if (!item.EpisodeTitle) {
                                titleAdded = true;
                            }

                        } else {
                            const parentTitle = item.SeriesName || item.Series || item.Album || item.AlbumArtist || '';

                            if (parentTitle || showTitle) {
                                lines.push(parentTitle);
                            }
                        }
                    }
                }
            }

            let showMediaTitle = (showTitle && !titleAdded) || (options.showParentTitleOrTitle && !lines.length);
            if (!showMediaTitle && !titleAdded && (showTitle || forceName)) {
                showMediaTitle = true;
            }

            if (showMediaTitle) {

                const name = options.showTitle === 'auto' && !item.IsFolder && item.MediaType === 'Photo' ? '' : itemHelper.getDisplayName(item, {
                    includeParentInfo: options.includeParentInfoInTitle
                });

                lines.push(getTextActionButton({
                    Id: item.Id,
                    ServerId: serverId,
                    Name: name,
                    Type: item.Type,
                    CollectionType: item.CollectionType,
                    IsFolder: item.IsFolder
                }));
            }

            if (showOtherText) {
                if (options.showParentTitle && parentTitleUnderneath) {

                    if (isOuterFooter && item.AlbumArtists && item.AlbumArtists.length) {
                        item.AlbumArtists[0].Type = 'MusicArtist';
                        item.AlbumArtists[0].IsFolder = true;
                        lines.push(getTextActionButton(item.AlbumArtists[0], null, serverId));
                    } else {
                        lines.push(isUsingLiveTvNaming(item) ? item.Name : (item.SeriesName || item.Series || item.Album || item.AlbumArtist || ''));
                    }
                }

                if (options.showItemCounts) {
                    lines.push(getItemCountsHtml(options, item));
                }

                if (options.textLines) {
                    const additionalLines = options.textLines(item);
                    for (let i = 0; i < additionalLines.length; i++) {
                        lines.push(additionalLines[i]);
                    }
                }

                if (options.showSongCount) {
                    let songLine = '';

                    if (item.SongCount) {
                        songLine = item.SongCount === 1 ?
                            globalize.translate('ValueOneSong') :
                            globalize.translate('ValueSongCount', item.SongCount);
                    }

                    lines.push(songLine);
                }

                if (options.showPremiereDate) {

                    if (item.PremiereDate) {
                        try {
                            lines.push(datetime.toLocaleDateString(
                                datetime.parseISO8601Date(item.PremiereDate),
                                { weekday: 'long', month: 'long', day: 'numeric' }
                            ));
                        } catch (err) {
                            lines.push('');

                        }
                    } else {
                        lines.push('');
                    }
                }

                if (options.showYear || options.showSeriesYear) {

                    if (item.Type === 'Series') {
                        if (item.Status === 'Continuing') {

                            lines.push(globalize.translate('SeriesYearToPresent', item.ProductionYear || ''));

                        } else {

                            if (item.EndDate && item.ProductionYear) {
                                const endYear = datetime.parseISO8601Date(item.EndDate).getFullYear();
                                lines.push(item.ProductionYear + ((endYear === item.ProductionYear) ? '' : (' - ' + endYear)));
                            } else {
                                lines.push(item.ProductionYear || '');
                            }
                        }
                    } else {
                        lines.push(item.ProductionYear || '');
                    }
                }

                if (options.showRuntime) {

                    if (item.RunTimeTicks) {

                        lines.push(datetime.getDisplayRunningTime(item.RunTimeTicks));
                    } else {
                        lines.push('');
                    }
                }

                if (options.showAirTime) {

                    lines.push(getAirTimeText(item, options.showAirDateTime, options.showAirEndTime) || '');
                }

                if (options.showChannelName) {

                    if (item.ChannelId) {

                        lines.push(getTextActionButton({

                            Id: item.ChannelId,
                            ServerId: serverId,
                            Name: item.ChannelName,
                            Type: 'TvChannel',
                            MediaType: item.MediaType,
                            IsFolder: false

                        }, item.ChannelName));
                    } else {
                        lines.push(item.ChannelName || '&nbsp;');
                    }
                }

                if (options.showCurrentProgram && item.Type === 'TvChannel') {

                    if (item.CurrentProgram) {
                        lines.push(item.CurrentProgram.Name);
                    } else {
                        lines.push('');
                    }
                }

                if (options.showCurrentProgramTime && item.Type === 'TvChannel') {

                    if (item.CurrentProgram) {
                        lines.push(getAirTimeText(item.CurrentProgram, false, true) || '');
                    } else {
                        lines.push('');
                    }
                }

                if (options.showSeriesTimerTime) {
                    if (item.RecordAnyTime) {

                        lines.push(globalize.translate('Anytime'));
                    } else {
                        lines.push(datetime.getDisplayTime(item.StartDate));
                    }
                }

                if (options.showSeriesTimerChannel) {
                    if (item.RecordAnyChannel) {
                        lines.push(globalize.translate('AllChannels'));
                    } else {
                        lines.push(item.ChannelName || globalize.translate('OneChannel'));
                    }
                }

                if (options.showPersonRoleOrType) {
                    if (item.Role) {
                        lines.push(globalize.translate('PersonRole', item.Role));
                    }
                }
            }

            if ((showTitle || !imgUrl) && forceName && overlayText && lines.length === 1) {
                lines = [];
            }

            const addRightTextMargin = isOuterFooter && options.cardLayout && !options.centerText && options.cardFooterAside !== 'none' && layoutManager.mobile;

            html += getCardTextLines(lines, cssClass, !options.overlayText, isOuterFooter, options.cardLayout, addRightTextMargin, options.lines);

            if (progressHtml) {
                html += progressHtml;
            }

            if (html) {

                if (!isOuterFooter || logoUrl || options.cardLayout) {
                    html = '<div class="' + footerClass + '">' + html;

                    //cardFooter
                    html += '</div>';
                }
            }

            return html;
        }

        /**
         * Generates the HTML markup for the action button.
         * @param {Object} item - Item used to generate the action button.
         * @param {string} text - Text of the action button.
         * @param {string} serverId - ID of the server.
         * @returns {string} HTML markup of the action button.
         */
        function getTextActionButton(item, text, serverId) {
            if (!text) {
                text = itemHelper.getDisplayName(item);
            }

            if (layoutManager.tv) {
                return text;
            }

            let html = '<button ' + itemShortcuts.getShortcutAttributesHtml(item, serverId) + ' type="button" class="itemAction textActionButton" title="' + text + '" data-action="link">';
            html += text;
            html += '</button>';

            return html;
        }

        /**
         * Generates HTML markup for the item count indicator.
         * @param {Object} options - Options used to generate the item count.
         * @param {Object} item - Item used to generate the item count.
         * @returns {string} HTML markup for the item count indicator.
         */
        function getItemCountsHtml(options, item) {
            let counts = [];
            let childText;

            if (item.Type === 'Playlist') {

                childText = '';

                if (item.RunTimeTicks) {

                    let minutes = item.RunTimeTicks / 600000000;

                    minutes = minutes || 1;

                    childText += globalize.translate('ValueMinutes', Math.round(minutes));

                } else {
                    childText += globalize.translate('ValueMinutes', 0);
                }

                counts.push(childText);

            } else if (item.Type === 'Genre' || item.Type === 'Studio') {

                if (item.MovieCount) {

                    childText = item.MovieCount === 1 ?
                        globalize.translate('ValueOneMovie') :
                        globalize.translate('ValueMovieCount', item.MovieCount);

                    counts.push(childText);
                }

                if (item.SeriesCount) {

                    childText = item.SeriesCount === 1 ?
                        globalize.translate('ValueOneSeries') :
                        globalize.translate('ValueSeriesCount', item.SeriesCount);

                    counts.push(childText);
                }
                if (item.EpisodeCount) {

                    childText = item.EpisodeCount === 1 ?
                        globalize.translate('ValueOneEpisode') :
                        globalize.translate('ValueEpisodeCount', item.EpisodeCount);

                    counts.push(childText);
                }

            } else if (item.Type === 'MusicGenre' || options.context === 'MusicArtist') {

                if (item.AlbumCount) {

                    childText = item.AlbumCount === 1 ?
                        globalize.translate('ValueOneAlbum') :
                        globalize.translate('ValueAlbumCount', item.AlbumCount);

                    counts.push(childText);
                }
                if (item.SongCount) {

                    childText = item.SongCount === 1 ?
                        globalize.translate('ValueOneSong') :
                        globalize.translate('ValueSongCount', item.SongCount);

                    counts.push(childText);
                }
                if (item.MusicVideoCount) {

                    childText = item.MusicVideoCount === 1 ?
                        globalize.translate('ValueOneMusicVideo') :
                        globalize.translate('ValueMusicVideoCount', item.MusicVideoCount);

                    counts.push(childText);
                }

            } else if (item.Type === 'Series') {

                childText = item.RecursiveItemCount === 1 ?
                    globalize.translate('ValueOneEpisode') :
                    globalize.translate('ValueEpisodeCount', item.RecursiveItemCount);

                counts.push(childText);
            }

            return counts.join(', ');
        }

        let refreshIndicatorLoaded;

        /**
         * Imports the refresh indicator element.
         */
        function requireRefreshIndicator() {
            if (!refreshIndicatorLoaded) {
                refreshIndicatorLoaded = true;
                require(['emby-itemrefreshindicator']);
            }
        }

        /**
         * Returns the default background class for a card based on a string.
         * @param {string} str - Text used to generate the background class.
         * @returns {string} CSS classes for default card backgrounds.
         */
        export function getDefaultBackgroundClass(str) {
            return 'defaultCardBackground defaultCardBackground' + getDefaultColorIndex(str);
        }

        /**
         * Builds the HTML markup for an individual card.
         * @param {number} index - Index of the card
         * @param {object} item - Item used to generate the card.
         * @param {object} apiClient - API client instance.
         * @param {object} options - Options used to generate the card.
         * @returns {string} HTML markup for the generated card.
         */
        function buildCard(index, item, apiClient, options) {
            let action = options.action || 'link';

            if (action === 'play' && item.IsFolder) {
                // If this hard-coding is ever removed make sure to test nested photo albums
                action = 'link';
            } else if (item.MediaType === 'Photo') {
                action = 'play';
            }

            let shape = options.shape;

            if (shape === 'mixed') {

                shape = null;

                const primaryImageAspectRatio = item.PrimaryImageAspectRatio;

                if (primaryImageAspectRatio) {

                    if (primaryImageAspectRatio >= 1.33) {
                        shape = 'mixedBackdrop';
                    } else if (primaryImageAspectRatio > 0.71) {
                        shape = 'mixedSquare';
                    } else {
                        shape = 'mixedPortrait';
                    }
                }

                shape = shape || 'mixedSquare';
            }

            // TODO move card creation code to Card component

            let className = 'card';

            if (shape) {
                className += ' ' + shape + 'Card';
            }

            if (options.cardCssClass) {
                className += ' ' + options.cardCssClass;
            }

            if (options.cardClass) {
                className += ' ' + options.cardClass;
            }

            if (layoutManager.desktop) {
                className += ' card-hoverable';
            }

            if (layoutManager.tv) {
                className += ' show-focus';

                if (enableFocusTransform) {
                    className += ' show-animation';
                }
            }

            const imgInfo = getCardImageUrl(item, apiClient, options, shape);
            const imgUrl = imgInfo.imgUrl;
            const blurhash = imgInfo.blurhash;

            const forceName = imgInfo.forceName;

            const showTitle = options.showTitle === 'auto' ? true : (options.showTitle || item.Type === 'PhotoAlbum' || item.Type === 'Folder');
            const overlayText = options.overlayText;

            let cardImageContainerClass = 'cardImageContainer';
            const coveredImage = options.coverImage || imgInfo.coverImage;

            if (coveredImage) {
                cardImageContainerClass += ' coveredImage';

                if (item.MediaType === 'Photo' || item.Type === 'PhotoAlbum' || item.Type === 'Folder' || item.ProgramInfo || item.Type === 'Program' || item.Type === 'Recording') {
                    cardImageContainerClass += ' coveredImage-noScale';
                }
            }

            if (!imgUrl) {
                cardImageContainerClass += ' ' + getDefaultBackgroundClass(item.Name);
            }

            let cardBoxClass = options.cardLayout ? 'cardBox visualCardBox' : 'cardBox';

            let footerCssClass;
            let progressHtml = indicators.getProgressBarHtml(item);

            let innerCardFooter = '';

            let footerOverlayed = false;

            let logoUrl;
            const logoHeight = 40;

            if (options.showChannelLogo && item.ChannelPrimaryImageTag) {
                logoUrl = apiClient.getScaledImageUrl(item.ChannelId, {
                    type: 'Primary',
                    height: logoHeight,
                    tag: item.ChannelPrimaryImageTag
                });
            } else if (options.showLogo && item.ParentLogoImageTag) {
                logoUrl = apiClient.getScaledImageUrl(item.ParentLogoItemId, {
                    type: 'Logo',
                    height: logoHeight,
                    tag: item.ParentLogoImageTag
                });
            }

            if (overlayText) {

                logoUrl = null;

                footerCssClass = progressHtml ? 'innerCardFooter fullInnerCardFooter' : 'innerCardFooter';
                innerCardFooter += getCardFooterText(item, apiClient, options, showTitle, forceName, overlayText, imgUrl, footerCssClass, progressHtml, logoUrl, false);
                footerOverlayed = true;
            } else if (progressHtml) {
                innerCardFooter += '<div class="innerCardFooter fullInnerCardFooter innerCardFooterClear">';
                innerCardFooter += progressHtml;
                innerCardFooter += '</div>';

                progressHtml = '';
            }

            const mediaSourceCount = item.MediaSourceCount || 1;
            if (mediaSourceCount > 1) {
                innerCardFooter += '<div class="mediaSourceIndicator">' + mediaSourceCount + '</div>';
            }

            let outerCardFooter = '';
            if (!overlayText && !footerOverlayed) {
                footerCssClass = options.cardLayout ? 'cardFooter' : 'cardFooter cardFooter-transparent';

                if (logoUrl) {
                    footerCssClass += ' cardFooter-withlogo';
                }

                if (!options.cardLayout) {
                    logoUrl = null;
                }

                outerCardFooter = getCardFooterText(item, apiClient, options, showTitle, forceName, overlayText, imgUrl, footerCssClass, progressHtml, logoUrl, true);
            }

            if (outerCardFooter && !options.cardLayout) {
                cardBoxClass += ' cardBox-bottompadded';
            }

            let overlayButtons = '';
            if (layoutManager.mobile) {
                let overlayPlayButton = options.overlayPlayButton;

                if (overlayPlayButton == null && !options.overlayMoreButton && !options.overlayInfoButton && !options.cardLayout) {
                    overlayPlayButton = item.MediaType === 'Video';
                }

                const btnCssClass = 'cardOverlayButton cardOverlayButton-br itemAction';

                if (options.centerPlayButton) {
                    overlayButtons += '<button is="paper-icon-button-light" class="' + btnCssClass + ' cardOverlayButton-centered" data-action="play"><span class="material-icons cardOverlayButtonIcon play_arrow"></span></button>';
                }

                if (overlayPlayButton && !item.IsPlaceHolder && (item.LocationType !== 'Virtual' || !item.MediaType || item.Type === 'Program') && item.Type !== 'Person') {
                    overlayButtons += '<button is="paper-icon-button-light" class="' + btnCssClass + '" data-action="play"><span class="material-icons cardOverlayButtonIcon play_arrow"></span></button>';
                }

                if (options.overlayMoreButton) {
                    overlayButtons += '<button is="paper-icon-button-light" class="' + btnCssClass + '" data-action="menu"><span class="material-icons cardOverlayButtonIcon more_vert"></span></button>';
                }
            }

            if (options.showChildCountIndicator && item.ChildCount) {
                className += ' groupedCard';
            }

            // cardBox can be it's own separate element if an outer footer is ever needed
            let cardImageContainerOpen;
            let cardImageContainerClose = '';
            let cardBoxClose = '';
            let cardScalableClose = '';

            let cardContentClass = 'cardContent';
            if (!options.cardLayout) {
                cardContentClass += ' cardContent-shadow';
            }

            let blurhashAttrib = '';
            if (blurhash && blurhash.length > 0) {
                blurhashAttrib = 'data-blurhash="' + blurhash + '"';
            }

            if (layoutManager.tv) {

                // Don't use the IMG tag with safari because it puts a white border around it
                cardImageContainerOpen = imgUrl ? ('<div class="' + cardImageContainerClass + ' ' + cardContentClass + ' lazy" data-src="' + imgUrl + '" ' + blurhashAttrib + '>') : ('<div class="' + cardImageContainerClass + ' ' + cardContentClass + '">');

                cardImageContainerClose = '</div>';
            } else {
                // Don't use the IMG tag with safari because it puts a white border around it
                cardImageContainerOpen = imgUrl ? ('<button data-action="' + action + '" class="cardContent-button ' + cardImageContainerClass + ' ' + cardContentClass + ' itemAction lazy" data-src="' + imgUrl + '" ' + blurhashAttrib + '>') : ('<button data-action="' + action + '" class="cardContent-button ' + cardImageContainerClass + ' ' + cardContentClass + ' itemAction">');

                cardImageContainerClose = '</button>';
            }

            let cardScalableClass = 'cardScalable';

            cardImageContainerOpen = '<div class="' + cardBoxClass + '"><div class="' + cardScalableClass + '"><div class="cardPadder-' + shape + '"></div>' + cardImageContainerOpen;
            cardBoxClose = '</div>';
            cardScalableClose = '</div>';

            let indicatorsHtml = '';

            if (options.missingIndicator !== false) {
                indicatorsHtml += indicators.getMissingIndicator(item);
            }

            indicatorsHtml += indicators.getSyncIndicator(item);
            indicatorsHtml += indicators.getTimerIndicator(item);

            indicatorsHtml += indicators.getTypeIndicator(item);

            if (options.showGroupCount) {

                indicatorsHtml += indicators.getChildCountIndicatorHtml(item, {
                    minCount: 1
                });
            } else {
                indicatorsHtml += indicators.getPlayedIndicatorHtml(item);
            }

            if (item.Type === 'CollectionFolder' || item.CollectionType) {
                const refreshClass = item.RefreshProgress ? '' : ' class="hide"';
                indicatorsHtml += '<div is="emby-itemrefreshindicator"' + refreshClass + ' data-progress="' + (item.RefreshProgress || 0) + '" data-status="' + item.RefreshStatus + '"></div>';
                requireRefreshIndicator();
            }

            if (indicatorsHtml) {
                cardImageContainerOpen += '<div class="cardIndicators">' + indicatorsHtml + '</div>';
            }

            if (!imgUrl) {
                cardImageContainerOpen += getDefaultText(item, options);
            }

            const tagName = (layoutManager.tv) && !overlayButtons ? 'button' : 'div';

            const nameWithPrefix = (item.SortName || item.Name || '');
            let prefix = nameWithPrefix.substring(0, Math.min(3, nameWithPrefix.length));

            if (prefix) {
                prefix = prefix.toUpperCase();
            }

            let timerAttributes = '';
            if (item.TimerId) {
                timerAttributes += ' data-timerid="' + item.TimerId + '"';
            }
            if (item.SeriesTimerId) {
                timerAttributes += ' data-seriestimerid="' + item.SeriesTimerId + '"';
            }

            let actionAttribute;

            if (tagName === 'button') {
                className += ' itemAction';
                actionAttribute = ' data-action="' + action + '"';
            } else {
                actionAttribute = '';
            }

            if (item.Type !== 'MusicAlbum' && item.Type !== 'MusicArtist' && item.Type !== 'Audio') {
                className += ' card-withuserdata';
            }

            const positionTicksData = item.UserData && item.UserData.PlaybackPositionTicks ? (' data-positionticks="' + item.UserData.PlaybackPositionTicks + '"') : '';
            const collectionIdData = options.collectionId ? (' data-collectionid="' + options.collectionId + '"') : '';
            const playlistIdData = options.playlistId ? (' data-playlistid="' + options.playlistId + '"') : '';
            const mediaTypeData = item.MediaType ? (' data-mediatype="' + item.MediaType + '"') : '';
            const collectionTypeData = item.CollectionType ? (' data-collectiontype="' + item.CollectionType + '"') : '';
            const channelIdData = item.ChannelId ? (' data-channelid="' + item.ChannelId + '"') : '';
            const contextData = options.context ? (' data-context="' + options.context + '"') : '';
            const parentIdData = options.parentId ? (' data-parentid="' + options.parentId + '"') : '';

            let additionalCardContent = '';

            if (layoutManager.desktop) {
                additionalCardContent += getHoverMenuHtml(item, action);
            }

            return '<' + tagName + ' data-index="' + index + '"' + timerAttributes + actionAttribute + ' data-isfolder="' + (item.IsFolder || false) + '" data-serverid="' + (item.ServerId || options.serverId) + '" data-id="' + (item.Id || item.ItemId) + '" data-type="' + item.Type + '"' + mediaTypeData + collectionTypeData + channelIdData + positionTicksData + collectionIdData + playlistIdData + contextData + parentIdData + ' data-prefix="' + prefix + '" class="' + className + '">' + cardImageContainerOpen + innerCardFooter + cardImageContainerClose + overlayButtons + additionalCardContent + cardScalableClose + outerCardFooter + cardBoxClose + '</' + tagName + '>';
        }

        /**
         * Generates HTML markup for the card overlay.
         * @param {object} item - Item used to generate the card overlay.
         * @param {string} action - Action assigned to the overlay.
         * @returns {string} HTML markup of the card overlay.
         */
        function getHoverMenuHtml(item, action) {
            let html = '';

            html += '<div class="cardOverlayContainer itemAction" data-action="' + action + '">';

            const btnCssClass = 'cardOverlayButton cardOverlayButton-hover itemAction paper-icon-button-light';

            if (playbackManager.canPlay(item)) {
                html += '<button is="paper-icon-button-light" class="' + btnCssClass + ' cardOverlayFab-primary" data-action="resume"><span class="material-icons cardOverlayButtonIcon cardOverlayButtonIcon-hover play_arrow"></span></button>';
            }

            html += '<div class="cardOverlayButton-br flex">';

            const userData = item.UserData || {};

            if (itemHelper.canMarkPlayed(item)) {
                require(['emby-playstatebutton']);
                html += '<button is="emby-playstatebutton" type="button" data-action="none" class="' + btnCssClass + '" data-id="' + item.Id + '" data-serverid="' + item.ServerId + '" data-itemtype="' + item.Type + '" data-played="' + (userData.Played) + '"><span class="material-icons cardOverlayButtonIcon cardOverlayButtonIcon-hover check"></span></button>';
            }

            if (itemHelper.canRate(item)) {

                const likes = userData.Likes == null ? '' : userData.Likes;

                require(['emby-ratingbutton']);
                html += '<button is="emby-ratingbutton" type="button" data-action="none" class="' + btnCssClass + '" data-id="' + item.Id + '" data-serverid="' + item.ServerId + '" data-itemtype="' + item.Type + '" data-likes="' + likes + '" data-isfavorite="' + (userData.IsFavorite) + '"><span class="material-icons cardOverlayButtonIcon cardOverlayButtonIcon-hover favorite"></span></button>';
            }

            html += '<button is="paper-icon-button-light" class="' + btnCssClass + '" data-action="menu"><span class="material-icons cardOverlayButtonIcon cardOverlayButtonIcon-hover more_vert"></span></button>';

            html += '</div>';
            html += '</div>';

            return html;
        }

        /**
         * Generates the text or icon used for default card backgrounds.
         * @param {object} item - Item used to generate the card overlay.
         * @param {object} options - Options used to generate the card overlay.
         * @returns {string} HTML markup of the card overlay.
         */
        export function getDefaultText(item, options) {
            if (item.CollectionType) {
                return '<span class="cardImageIcon material-icons ' + imageHelper.getLibraryIcon(item.CollectionType) + '"></span>';
            }

            switch (item.Type) {
                case 'MusicAlbum':
                    return '<span class="cardImageIcon material-icons album"></span>';
                case 'MusicArtist':
                case 'Person':
                    return '<span class="cardImageIcon material-icons person"></span>';
                case 'Movie':
                    return '<span class="cardImageIcon material-icons movie"></span>';
                case 'Series':
                    return '<span class="cardImageIcon material-icons tv"></span>';
                case 'Book':
                    return '<span class="cardImageIcon material-icons book"></span>';
                case 'Folder':
                    return '<span class="cardImageIcon material-icons folder"></span>';
            }

            if (options && options.defaultCardImageIcon) {
                return '<span class="cardImageIcon material-icons ' + options.defaultCardImageIcon + '"></span>';
            }

            const defaultName = isUsingLiveTvNaming(item) ? item.Name : itemHelper.getDisplayName(item);
            return '<div class="cardText cardDefaultText">' + defaultName + '</div>';
        }

        /**
         * Builds a set of cards and inserts them into the page.
         * @param {Array} items - Array of items used to build the cards.
         * @param {options} options - Options of the cards to build.
         */
        export function buildCards(items, options) {
            // Abort if the container has been disposed
            if (!document.body.contains(options.itemsContainer)) {
                return;
            }

            if (options.parentContainer) {
                if (items.length) {
                    options.parentContainer.classList.remove('hide');
                } else {
                    options.parentContainer.classList.add('hide');
                    return;
                }
            }

            const html = buildCardsHtmlInternal(items, options);

            if (html) {

                if (options.itemsContainer.cardBuilderHtml !== html) {
                    options.itemsContainer.innerHTML = html;

                    if (items.length < 50) {
                        options.itemsContainer.cardBuilderHtml = html;
                    } else {
                        options.itemsContainer.cardBuilderHtml = null;
                    }
                }

                imageLoader.lazyChildren(options.itemsContainer);
            } else {

                options.itemsContainer.innerHTML = html;
                options.itemsContainer.cardBuilderHtml = null;
            }

            if (options.autoFocus) {
                focusManager.autoFocus(options.itemsContainer, true);
            }
        }

        /**
         * Ensures the indicators for a card exist and creates them if they don't exist.
         * @param {HTMLDivElement} card - DOM element of the card.
         * @param {HTMLDivElement} indicatorsElem - DOM element of the indicators.
         * @returns {HTMLDivElement} - DOM element of the indicators.
         */
        function ensureIndicators(card, indicatorsElem) {
            if (indicatorsElem) {
                return indicatorsElem;
            }

            indicatorsElem = card.querySelector('.cardIndicators');

            if (!indicatorsElem) {

                const cardImageContainer = card.querySelector('.cardImageContainer');
                indicatorsElem = document.createElement('div');
                indicatorsElem.classList.add('cardIndicators');
                cardImageContainer.appendChild(indicatorsElem);
            }

            return indicatorsElem;
        }

        /**
         * Adds user data to the card such as progress indicators and played status.
         * @param {HTMLDivElement} card - DOM element of the card.
         * @param {Object} userData - User data to apply to the card.
         */
        function updateUserData(card, userData) {
            const type = card.getAttribute('data-type');
            const enableCountIndicator = type === 'Series' || type === 'BoxSet' || type === 'Season';
            let indicatorsElem = null;
            let playedIndicator = null;
            let countIndicator = null;
            let itemProgressBar = null;

            if (userData.Played) {

                playedIndicator = card.querySelector('.playedIndicator');

                if (!playedIndicator) {

                    playedIndicator = document.createElement('div');
                    playedIndicator.classList.add('playedIndicator');
                    playedIndicator.classList.add('indicator');
                    indicatorsElem = ensureIndicators(card, indicatorsElem);
                    indicatorsElem.appendChild(playedIndicator);
                }
                playedIndicator.innerHTML = '<span class="material-icons indicatorIcon check"></span>';
            } else {

                playedIndicator = card.querySelector('.playedIndicator');
                if (playedIndicator) {

                    playedIndicator.parentNode.removeChild(playedIndicator);
                }
            }
            if (userData.UnplayedItemCount) {
                countIndicator = card.querySelector('.countIndicator');

                if (!countIndicator) {

                    countIndicator = document.createElement('div');
                    countIndicator.classList.add('countIndicator');
                    indicatorsElem = ensureIndicators(card, indicatorsElem);
                    indicatorsElem.appendChild(countIndicator);
                }
                countIndicator.innerHTML = userData.UnplayedItemCount;
            } else if (enableCountIndicator) {

                countIndicator = card.querySelector('.countIndicator');
                if (countIndicator) {

                    countIndicator.parentNode.removeChild(countIndicator);
                }
            }

            const progressHtml = indicators.getProgressBarHtml({
                Type: type,
                UserData: userData,
                MediaType: 'Video'
            });

            if (progressHtml) {

                itemProgressBar = card.querySelector('.itemProgressBar');

                if (!itemProgressBar) {
                    itemProgressBar = document.createElement('div');
                    itemProgressBar.classList.add('itemProgressBar');

                    let innerCardFooter = card.querySelector('.innerCardFooter');
                    if (!innerCardFooter) {
                        innerCardFooter = document.createElement('div');
                        innerCardFooter.classList.add('innerCardFooter');
                        const cardImageContainer = card.querySelector('.cardImageContainer');
                        cardImageContainer.appendChild(innerCardFooter);
                    }
                    innerCardFooter.appendChild(itemProgressBar);
                }

                itemProgressBar.innerHTML = progressHtml;
            } else {

                itemProgressBar = card.querySelector('.itemProgressBar');
                if (itemProgressBar) {
                    itemProgressBar.parentNode.removeChild(itemProgressBar);
                }
            }
        }

        /**
         * Handles when user data has changed.
         * @param {Object} userData - User data to apply to the card.
         * @param {HTMLElement} scope - DOM element to use as a scope when selecting cards.
         */
        export function onUserDataChanged(userData, scope) {
            const cards = (scope || document.body).querySelectorAll('.card-withuserdata[data-id="' + userData.ItemId + '"]');

            for (let i = 0, length = cards.length; i < length; i++) {
                updateUserData(cards[i], userData);
            }
        }

        /**
         * Handles when a timer has been created.
         * @param {string} programId - ID of the program.
         * @param {string} newTimerId - ID of the new timer.
         * @param {HTMLElement} itemsContainer - DOM element of the itemsContainer.
         */
        export function onTimerCreated(programId, newTimerId, itemsContainer) {
            const cells = itemsContainer.querySelectorAll('.card[data-id="' + programId + '"]');

            for (let i = 0, length = cells.length; i < length; i++) {
                let cell = cells[i];
                const icon = cell.querySelector('.timerIndicator');
                if (!icon) {
                    const indicatorsElem = ensureIndicators(cell);
                    indicatorsElem.insertAdjacentHTML('beforeend', '<span class="material-icons timerIndicator indicatorIcon fiber_manual_record"></span>');
                }
                cell.setAttribute('data-timerid', newTimerId);
            }
        }

        /**
         * Handles when a timer has been cancelled.
         * @param {string} timerId - ID of the cancelled timer.
         * @param {HTMLElement} itemsContainer - DOM element of the itemsContainer.
         */
        export function onTimerCancelled(timerId, itemsContainer) {
            const cells = itemsContainer.querySelectorAll('.card[data-timerid="' + timerId + '"]');

            for (let i = 0; i < cells.length; i++) {
                let cell = cells[i];
                let icon = cell.querySelector('.timerIndicator');
                if (icon) {
                    icon.parentNode.removeChild(icon);
                }
                cell.removeAttribute('data-timerid');
            }
        }

        /**
         * Handles when a series timer has been cancelled.
         * @param {string} cancelledTimerId - ID of the cancelled timer.
         * @param {HTMLElement} itemsContainer - DOM element of the itemsContainer.
         */
        export function onSeriesTimerCancelled(cancelledTimerId, itemsContainer) {
            const cells = itemsContainer.querySelectorAll('.card[data-seriestimerid="' + cancelledTimerId + '"]');

            for (let i = 0; i < cells.length; i++) {
                let cell = cells[i];
                let icon = cell.querySelector('.timerIndicator');
                if (icon) {
                    icon.parentNode.removeChild(icon);
                }
                cell.removeAttribute('data-seriestimerid');
            }
        }

/* eslint-enable indent */

export default {
    getCardsHtml: getCardsHtml,
    getDefaultBackgroundClass: getDefaultBackgroundClass,
    getDefaultText: getDefaultText,
    buildCards: buildCards,
    onUserDataChanged: onUserDataChanged,
    onTimerCreated: onTimerCreated,
    onTimerCancelled: onTimerCancelled,
    onSeriesTimerCancelled: onSeriesTimerCancelled
};<|MERGE_RESOLUTION|>--- conflicted
+++ resolved
@@ -506,7 +506,7 @@
             let imgTag = null;
             let coverImage = false;
             let uiAspect = null;
-            let imgType;
+            let imgType = null;
 
             if (options.preferThumb && item.ImageTags && item.ImageTags.Thumb) {
                 imgType = 'Thumb';
@@ -617,11 +617,7 @@
 
             return {
                 imgUrl: imgUrl,
-<<<<<<< HEAD
-                blurhash: (item.ImageBlurHashes || {})[imgType],
-=======
-                blurhash: (blurHashes[imgType] || {})[imgTag] || null,
->>>>>>> 5d617d81
+                blurhash: (blurHashes[imgType] || {})[imgTag],
                 forceName: forceName,
                 coverImage: coverImage
             };
