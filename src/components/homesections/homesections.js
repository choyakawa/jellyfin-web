--- conflicted
+++ resolved
@@ -64,23 +64,14 @@
             } else {
                 var noLibDescription;
                 if (user['Policy'] && user['Policy']['IsAdministrator']) {
-<<<<<<< HEAD
-                    noLibDescription = globalize.translate("NoCreatedLibraries", '<a id="button-createLibrary" class="button-link">', '</a>')
-=======
-                    noLibDescription = Globalize.translate("NoCreatedLibraries", '<a id="button-createLibrary" class="button-link">', '</a>');
->>>>>>> 73d39fe0
+                    noLibDescription = globalize.translate("NoCreatedLibraries", '<a id="button-createLibrary" class="button-link">', '</a>');
                 } else {
                     noLibDescription = globalize.translate("AskAdminToCreateLibrary");
                 }
 
                 html += '<div class="centerMessage padded-left padded-right">';
-<<<<<<< HEAD
                 html += '<h2>' + globalize.translate("MessageNothingHere") + '</h2>';
-                html += '<p>' + noLibDescription + '</p>'
-=======
-                html += '<h2>' + Globalize.translate("MessageNothingHere") + '</h2>';
                 html += '<p>' + noLibDescription + '</p>';
->>>>>>> 73d39fe0
                 html += '</div>';
                 elem.innerHTML = html;
 
