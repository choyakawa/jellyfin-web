define(['events', 'datetime', 'appSettings', 'itemHelper', 'pluginManager', 'playQueueManager', 'userSettings', 'globalize', 'connectionManager', 'loading', 'apphost', 'screenfull'], function (events, datetime, appSettings, itemHelper, pluginManager, PlayQueueManager, userSettings, globalize, connectionManager, loading, apphost, screenfull) {
    'use strict';

<<<<<<< HEAD
    loading = loading.default || loading;
=======
    PlayQueueManager = PlayQueueManager.default || PlayQueueManager;
>>>>>>> b1e11688

    function enableLocalPlaylistManagement(player) {
        if (player.getPlaylist) {
            return false;
        }

        if (player.isLocalPlayer) {
            return true;
        }

        return false;
    }

    function bindToFullscreenChange(player) {
        if (screenfull.isEnabled) {
            screenfull.on('change', function () {
                events.trigger(player, 'fullscreenchange');
            });
        } else {
            // iOS Safari
            document.addEventListener('webkitfullscreenchange', function () {
                events.trigger(player, 'fullscreenchange');
            }, false);
        }
    }

    function triggerPlayerChange(playbackManagerInstance, newPlayer, newTarget, previousPlayer, previousTargetInfo) {
        if (!newPlayer && !previousPlayer) {
            return;
        }

        if (newTarget && previousTargetInfo) {
            if (newTarget.id === previousTargetInfo.id) {
                return;
            }
        }

        events.trigger(playbackManagerInstance, 'playerchange', [newPlayer, newTarget, previousPlayer]);
    }

    function reportPlayback(playbackManagerInstance, state, player, reportPlaylist, serverId, method, progressEventName) {
        if (!serverId) {
            // Not a server item
            // We can expand on this later and possibly report them
            events.trigger(playbackManagerInstance, 'reportplayback', [false]);
            return;
        }

        var info = Object.assign({}, state.PlayState);
        info.ItemId = state.NowPlayingItem.Id;

        if (progressEventName) {
            info.EventName = progressEventName;
        }

        if (reportPlaylist) {
            addPlaylistToPlaybackReport(playbackManagerInstance, info, player, serverId);
        }

        var apiClient = connectionManager.getApiClient(serverId);
        var reportPlaybackPromise = apiClient[method](info);
        // Notify that report has been sent
        reportPlaybackPromise.then(() => {
            events.trigger(playbackManagerInstance, 'reportplayback', [true]);
        });
    }

    function getPlaylistSync(playbackManagerInstance, player) {
        player = player || playbackManagerInstance._currentPlayer;
        if (player && !enableLocalPlaylistManagement(player)) {
            return player.getPlaylistSync();
        }

        return playbackManagerInstance._playQueueManager.getPlaylist();
    }

    function addPlaylistToPlaybackReport(playbackManagerInstance, info, player, serverId) {
        info.NowPlayingQueue = getPlaylistSync(playbackManagerInstance, player).map(function (i) {
            var itemInfo = {
                Id: i.Id,
                PlaylistItemId: i.PlaylistItemId
            };

            if (i.ServerId !== serverId) {
                itemInfo.ServerId = i.ServerId;
            }

            return itemInfo;
        });
    }

    function normalizeName(t) {
        return t.toLowerCase().replace(' ', '');
    }

    function getItemsForPlayback(serverId, query) {
        var apiClient = connectionManager.getApiClient(serverId);

        if (query.Ids && query.Ids.split(',').length === 1) {
            var itemId = query.Ids.split(',');

            return apiClient.getItem(apiClient.getCurrentUserId(), itemId).then(function (item) {
                return {
                    Items: [item],
                    TotalRecordCount: 1
                };
            });
        } else {
            query.Limit = query.Limit || 300;
            query.Fields = 'Chapters';
            query.ExcludeLocationTypes = 'Virtual';
            query.EnableTotalRecordCount = false;
            query.CollapseBoxSetItems = false;

            return apiClient.getItems(apiClient.getCurrentUserId(), query);
        }
    }

    function createStreamInfoFromUrlItem(item) {
        // Check item.Path for games
        return {
            url: item.Url || item.Path,
            playMethod: 'DirectPlay',
            item: item,
            textTracks: [],
            mediaType: item.MediaType
        };
    }

    function mergePlaybackQueries(obj1, obj2) {
        var query = Object.assign(obj1, obj2);

        var filters = query.Filters ? query.Filters.split(',') : [];
        if (filters.indexOf('IsNotFolder') === -1) {
            filters.push('IsNotFolder');
        }
        query.Filters = filters.join(',');
        return query;
    }

    function backdropImageUrl(apiClient, item, options) {
        options = options || {};
        options.type = options.type || 'Backdrop';

        // If not resizing, get the original image
        if (!options.maxWidth && !options.width && !options.maxHeight && !options.height) {
            options.quality = 100;
        }

        if (item.BackdropImageTags && item.BackdropImageTags.length) {
            options.tag = item.BackdropImageTags[0];
            return apiClient.getScaledImageUrl(item.Id, options);
        }

        if (item.ParentBackdropImageTags && item.ParentBackdropImageTags.length) {
            options.tag = item.ParentBackdropImageTags[0];
            return apiClient.getScaledImageUrl(item.ParentBackdropItemId, options);
        }

        return null;
    }

    function getMimeType(type, container) {
        container = (container || '').toLowerCase();

        if (type === 'audio') {
            if (container === 'opus') {
                return 'audio/ogg';
            }
            if (container === 'webma') {
                return 'audio/webm';
            }
            if (container === 'm4a') {
                return 'audio/mp4';
            }
        } else if (type === 'video') {
            if (container === 'mkv') {
                return 'video/x-matroska';
            }
            if (container === 'm4v') {
                return 'video/mp4';
            }
            if (container === 'mov') {
                return 'video/quicktime';
            }
            if (container === 'mpg') {
                return 'video/mpeg';
            }
            if (container === 'flv') {
                return 'video/x-flv';
            }
        }

        return type + '/' + container;
    }

    function getParam(name, url) {
        name = name.replace(/[\[]/, '\\\[').replace(/[\]]/, '\\\]');
        var regexS = '[\\?&]' + name + '=([^&#]*)';
        var regex = new RegExp(regexS, 'i');

        var results = regex.exec(url);
        if (results == null) {
            return '';
        } else {
            return decodeURIComponent(results[1].replace(/\+/g, ' '));
        }
    }

    function isAutomaticPlayer(player) {
        if (player.isLocalPlayer) {
            return true;
        }

        return false;
    }

    function getAutomaticPlayers(instance, forceLocalPlayer) {
        if (!forceLocalPlayer) {
            var player = instance._currentPlayer;
            if (player && !isAutomaticPlayer(player)) {
                return [player];
            }
        }

        return instance.getPlayers().filter(isAutomaticPlayer);
    }

    function isServerItem(item) {
        if (!item.Id) {
            return false;
        }
        return true;
    }

    function enableIntros(item) {
        if (item.MediaType !== 'Video') {
            return false;
        }
        if (item.Type === 'TvChannel') {
            return false;
        }
        // disable for in-progress recordings
        if (item.Status === 'InProgress') {
            return false;
        }

        return isServerItem(item);
    }

    function getIntros(firstItem, apiClient, options) {
        if (options.startPositionTicks || options.startIndex || options.fullscreen === false || !enableIntros(firstItem) || !userSettings.enableCinemaMode()) {
            return Promise.resolve({
                Items: []
            });
        }

        return apiClient.getIntros(firstItem.Id).then(function (result) {
            return result;
        }, function (err) {
            return Promise.resolve({
                Items: []
            });
        });
    }

    function getAudioMaxValues(deviceProfile) {
        // TODO - this could vary per codec and should be done on the server using the entire profile
        var maxAudioSampleRate = null;
        var maxAudioBitDepth = null;
        var maxAudioBitrate = null;

        deviceProfile.CodecProfiles.map(function (codecProfile) {
            if (codecProfile.Type === 'Audio') {
                (codecProfile.Conditions || []).map(function (condition) {
                    if (condition.Condition === 'LessThanEqual' && condition.Property === 'AudioBitDepth') {
                        return maxAudioBitDepth = condition.Value;
                    } else if (condition.Condition === 'LessThanEqual' && condition.Property === 'AudioSampleRate') {
                        return maxAudioSampleRate = condition.Value;
                    } else if (condition.Condition === 'LessThanEqual' && condition.Property === 'AudioBitrate') {
                        return maxAudioBitrate = condition.Value;
                    }
                });
            }
        });

        return {
            maxAudioSampleRate: maxAudioSampleRate,
            maxAudioBitDepth: maxAudioBitDepth,
            maxAudioBitrate: maxAudioBitrate
        };
    }

    var startingPlaySession = new Date().getTime();
    function getAudioStreamUrl(item, transcodingProfile, directPlayContainers, maxBitrate, apiClient, maxAudioSampleRate, maxAudioBitDepth, maxAudioBitrate, startPosition) {
        var url = 'Audio/' + item.Id + '/universal';

        startingPlaySession++;
        return apiClient.getUrl(url, {
            UserId: apiClient.getCurrentUserId(),
            DeviceId: apiClient.deviceId(),
            MaxStreamingBitrate: maxAudioBitrate || maxBitrate,
            Container: directPlayContainers,
            TranscodingContainer: transcodingProfile.Container || null,
            TranscodingProtocol: transcodingProfile.Protocol || null,
            AudioCodec: transcodingProfile.AudioCodec,
            MaxAudioSampleRate: maxAudioSampleRate,
            MaxAudioBitDepth: maxAudioBitDepth,
            api_key: apiClient.accessToken(),
            PlaySessionId: startingPlaySession,
            StartTimeTicks: startPosition || 0,
            EnableRedirection: true,
            EnableRemoteMedia: apphost.supports('remoteaudio')
        });
    }

    function getAudioStreamUrlFromDeviceProfile(item, deviceProfile, maxBitrate, apiClient, startPosition) {
        var transcodingProfile = deviceProfile.TranscodingProfiles.filter(function (p) {
            return p.Type === 'Audio' && p.Context === 'Streaming';
        })[0];

        var directPlayContainers = '';

        deviceProfile.DirectPlayProfiles.map(function (p) {
            if (p.Type === 'Audio') {
                if (directPlayContainers) {
                    directPlayContainers += ',' + p.Container;
                } else {
                    directPlayContainers = p.Container;
                }

                if (p.AudioCodec) {
                    directPlayContainers += '|' + p.AudioCodec;
                }
            }
        });

        var maxValues = getAudioMaxValues(deviceProfile);

        return getAudioStreamUrl(item, transcodingProfile, directPlayContainers, maxBitrate, apiClient, maxValues.maxAudioSampleRate, maxValues.maxAudioBitDepth, maxValues.maxAudioBitrate, startPosition);
    }

    function getStreamUrls(items, deviceProfile, maxBitrate, apiClient, startPosition) {
        var audioTranscodingProfile = deviceProfile.TranscodingProfiles.filter(function (p) {
            return p.Type === 'Audio' && p.Context === 'Streaming';
        })[0];

        var audioDirectPlayContainers = '';

        deviceProfile.DirectPlayProfiles.map(function (p) {
            if (p.Type === 'Audio') {
                if (audioDirectPlayContainers) {
                    audioDirectPlayContainers += ',' + p.Container;
                } else {
                    audioDirectPlayContainers = p.Container;
                }

                if (p.AudioCodec) {
                    audioDirectPlayContainers += '|' + p.AudioCodec;
                }
            }
        });

        var maxValues = getAudioMaxValues(deviceProfile);

        var streamUrls = [];

        for (var i = 0, length = items.length; i < length; i++) {
            var item = items[i];
            var streamUrl;

            if (item.MediaType === 'Audio' && !itemHelper.isLocalItem(item)) {
                streamUrl = getAudioStreamUrl(item, audioTranscodingProfile, audioDirectPlayContainers, maxBitrate, apiClient, maxValues.maxAudioSampleRate, maxValues.maxAudioBitDepth, maxValues.maxAudioBitrate, startPosition);
            }

            streamUrls.push(streamUrl || '');

            if (i === 0) {
                startPosition = 0;
            }
        }

        return Promise.resolve(streamUrls);
    }

    function setStreamUrls(items, deviceProfile, maxBitrate, apiClient, startPosition) {
        return getStreamUrls(items, deviceProfile, maxBitrate, apiClient, startPosition).then(function (streamUrls) {
            for (var i = 0, length = items.length; i < length; i++) {
                var item = items[i];
                var streamUrl = streamUrls[i];

                if (streamUrl) {
                    item.PresetMediaSource = {
                        StreamUrl: streamUrl,
                        Id: item.Id,
                        MediaStreams: [],
                        RunTimeTicks: item.RunTimeTicks
                    };
                }
            }
        });
    }

    function getPlaybackInfo(player,
        apiClient,
        item,
        deviceProfile,
        maxBitrate,
        startPosition,
        isPlayback,
        mediaSourceId,
        audioStreamIndex,
        subtitleStreamIndex,
        liveStreamId,
        enableDirectPlay,
        enableDirectStream,
        allowVideoStreamCopy,
        allowAudioStreamCopy) {
        if (!itemHelper.isLocalItem(item) && item.MediaType === 'Audio') {
            return Promise.resolve({
                MediaSources: [
                    {
                        StreamUrl: getAudioStreamUrlFromDeviceProfile(item, deviceProfile, maxBitrate, apiClient, startPosition),
                        Id: item.Id,
                        MediaStreams: [],
                        RunTimeTicks: item.RunTimeTicks
                    }]
            });
        }

        if (item.PresetMediaSource) {
            return Promise.resolve({
                MediaSources: [item.PresetMediaSource]
            });
        }

        var itemId = item.Id;

        var query = {
            UserId: apiClient.getCurrentUserId(),
            StartTimeTicks: startPosition || 0
        };

        if (isPlayback) {
            query.IsPlayback = true;
            query.AutoOpenLiveStream = true;
        } else {
            query.IsPlayback = false;
            query.AutoOpenLiveStream = false;
        }

        if (audioStreamIndex != null) {
            query.AudioStreamIndex = audioStreamIndex;
        }
        if (subtitleStreamIndex != null) {
            query.SubtitleStreamIndex = subtitleStreamIndex;
        }
        if (enableDirectPlay != null) {
            query.EnableDirectPlay = enableDirectPlay;
        }

        if (enableDirectStream != null) {
            query.EnableDirectStream = enableDirectStream;
        }
        if (allowVideoStreamCopy != null) {
            query.AllowVideoStreamCopy = allowVideoStreamCopy;
        }
        if (allowAudioStreamCopy != null) {
            query.AllowAudioStreamCopy = allowAudioStreamCopy;
        }
        if (mediaSourceId) {
            query.MediaSourceId = mediaSourceId;
        }
        if (liveStreamId) {
            query.LiveStreamId = liveStreamId;
        }
        if (maxBitrate) {
            query.MaxStreamingBitrate = maxBitrate;
        }
        if (player.enableMediaProbe && !player.enableMediaProbe(item)) {
            query.EnableMediaProbe = false;
        }

        // lastly, enforce player overrides for special situations
        if (query.EnableDirectStream !== false) {
            if (player.supportsPlayMethod && !player.supportsPlayMethod('DirectStream', item)) {
                query.EnableDirectStream = false;
            }
        }

        if (player.getDirectPlayProtocols) {
            query.DirectPlayProtocols = player.getDirectPlayProtocols();
        }

        return apiClient.getPlaybackInfo(itemId, query, deviceProfile);
    }

    function getOptimalMediaSource(apiClient, item, versions) {
        var promises = versions.map(function (v) {
            return supportsDirectPlay(apiClient, item, v);
        });

        if (!promises.length) {
            return Promise.reject();
        }

        return Promise.all(promises).then(function (results) {
            for (var i = 0, length = versions.length; i < length; i++) {
                versions[i].enableDirectPlay = results[i] || false;
            }
            var optimalVersion = versions.filter(function (v) {
                return v.enableDirectPlay;
            })[0];

            if (!optimalVersion) {
                optimalVersion = versions.filter(function (v) {
                    return v.SupportsDirectStream;
                })[0];
            }

            optimalVersion = optimalVersion || versions.filter(function (s) {
                return s.SupportsTranscoding;
            })[0];

            return optimalVersion || versions[0];
        });
    }

    function getLiveStream(player, apiClient, item, playSessionId, deviceProfile, maxBitrate, startPosition, mediaSource, audioStreamIndex, subtitleStreamIndex) {
        var postData = {
            DeviceProfile: deviceProfile,
            OpenToken: mediaSource.OpenToken
        };

        var query = {
            UserId: apiClient.getCurrentUserId(),
            StartTimeTicks: startPosition || 0,
            ItemId: item.Id,
            PlaySessionId: playSessionId
        };

        if (maxBitrate) {
            query.MaxStreamingBitrate = maxBitrate;
        }
        if (audioStreamIndex != null) {
            query.AudioStreamIndex = audioStreamIndex;
        }
        if (subtitleStreamIndex != null) {
            query.SubtitleStreamIndex = subtitleStreamIndex;
        }

        // lastly, enforce player overrides for special situations
        if (query.EnableDirectStream !== false) {
            if (player.supportsPlayMethod && !player.supportsPlayMethod('DirectStream', item)) {
                query.EnableDirectStream = false;
            }
        }

        return apiClient.ajax({
            url: apiClient.getUrl('LiveStreams/Open', query),
            type: 'POST',
            data: JSON.stringify(postData),
            contentType: 'application/json',
            dataType: 'json'

        });
    }

    function isHostReachable(mediaSource, apiClient) {
        if (mediaSource.IsRemote) {
            return Promise.resolve(true);
        }

        return apiClient.getEndpointInfo().then(function (endpointInfo) {
            if (endpointInfo.IsInNetwork) {
                if (!endpointInfo.IsLocal) {
                    var path = (mediaSource.Path || '').toLowerCase();
                    if (path.indexOf('localhost') !== -1 || path.indexOf('127.0.0.1') !== -1) {
                        // This will only work if the app is on the same machine as the server
                        return Promise.resolve(false);
                    }
                }

                return Promise.resolve(true);
            }

            // media source is in network, but connection is out of network
            return Promise.resolve(false);
        });
    }

    function supportsDirectPlay(apiClient, item, mediaSource) {
        // folder rip hacks due to not yet being supported by the stream building engine
        var isFolderRip = mediaSource.VideoType === 'BluRay' || mediaSource.VideoType === 'Dvd' || mediaSource.VideoType === 'HdDvd';

        if (mediaSource.SupportsDirectPlay || isFolderRip) {
            if (mediaSource.IsRemote && !apphost.supports('remotevideo')) {
                return Promise.resolve(false);
            }

            if (mediaSource.Protocol === 'Http' && !mediaSource.RequiredHttpHeaders.length) {
                // If this is the only way it can be played, then allow it
                if (!mediaSource.SupportsDirectStream && !mediaSource.SupportsTranscoding) {
                    return Promise.resolve(true);
                } else {
                    return isHostReachable(mediaSource, apiClient);
                }
            } else if (mediaSource.Protocol === 'File') {
                return new Promise(function (resolve, reject) {
                    // Determine if the file can be accessed directly
                    require(['filesystem'], function (filesystem) {
                        var method = isFolderRip ?
                            'directoryExists' :
                            'fileExists';

                        filesystem[method](mediaSource.Path).then(function () {
                            resolve(true);
                        }, function () {
                            resolve(false);
                        });
                    });
                });
            }
        }

        return Promise.resolve(false);
    }

    function validatePlaybackInfoResult(instance, result) {
        if (result.ErrorCode) {
            showPlaybackInfoErrorMessage(instance, result.ErrorCode);
            return false;
        }

        return true;
    }

    function showPlaybackInfoErrorMessage(instance, errorCode, playNextTrack) {
        require(['alert'], function (alert) {
            alert.default({
                text: globalize.translate('PlaybackError' + errorCode),
                title: globalize.translate('HeaderPlaybackError')
            }).then(function () {
                if (playNextTrack) {
                    instance.nextTrack();
                }
            });
        });
    }

    function normalizePlayOptions(playOptions) {
        playOptions.fullscreen = playOptions.fullscreen !== false;
    }

    function truncatePlayOptions(playOptions) {
        return {
            fullscreen: playOptions.fullscreen,
            mediaSourceId: playOptions.mediaSourceId,
            audioStreamIndex: playOptions.audioStreamIndex,
            subtitleStreamIndex: playOptions.subtitleStreamIndex,
            startPositionTicks: playOptions.startPositionTicks
        };
    }

    function getNowPlayingItemForReporting(player, item, mediaSource) {
        var nowPlayingItem = Object.assign({}, item);

        if (mediaSource) {
            nowPlayingItem.RunTimeTicks = mediaSource.RunTimeTicks;
            nowPlayingItem.MediaStreams = mediaSource.MediaStreams;

            // not needed
            nowPlayingItem.MediaSources = null;
        }

        nowPlayingItem.RunTimeTicks = nowPlayingItem.RunTimeTicks || player.duration() * 10000;

        return nowPlayingItem;
    }

    function displayPlayerIndividually(player) {
        return !player.isLocalPlayer;
    }

    function createTarget(instance, player) {
        return {
            name: player.name,
            id: player.id,
            playerName: player.name,
            playableMediaTypes: ['Audio', 'Video', 'Photo', 'Book'].map(player.canPlayMediaType),
            isLocalPlayer: player.isLocalPlayer,
            supportedCommands: instance.getSupportedCommands(player)
        };
    }

    function getPlayerTargets(player) {
        if (player.getTargets) {
            return player.getTargets();
        }

        return Promise.resolve([createTarget(player)]);
    }

    function sortPlayerTargets(a, b) {
        var aVal = a.isLocalPlayer ? 0 : 1;
        var bVal = b.isLocalPlayer ? 0 : 1;

        aVal = aVal.toString() + a.name;
        bVal = bVal.toString() + b.name;

        return aVal.localeCompare(bVal);
    }

    function PlaybackManager() {
        var self = this;

        var players = [];
        var currentTargetInfo;
        var currentPairingId = null;

        this._playNextAfterEnded = true;
        var playerStates = {};

        this._playQueueManager = new PlayQueueManager();

        self.currentItem = function (player) {
            if (!player) {
                throw new Error('player cannot be null');
            }

            if (player.currentItem) {
                return player.currentItem();
            }

            var data = getPlayerData(player);
            return data.streamInfo ? data.streamInfo.item : null;
        };

        self.currentMediaSource = function (player) {
            if (!player) {
                throw new Error('player cannot be null');
            }

            if (player.currentMediaSource) {
                return player.currentMediaSource();
            }

            var data = getPlayerData(player);
            return data.streamInfo ? data.streamInfo.mediaSource : null;
        };

        self.playMethod = function (player) {
            if (!player) {
                throw new Error('player cannot be null');
            }

            if (player.playMethod) {
                return player.playMethod();
            }

            var data = getPlayerData(player);
            return data.streamInfo ? data.streamInfo.playMethod : null;
        };

        self.playSessionId = function (player) {
            if (!player) {
                throw new Error('player cannot be null');
            }

            if (player.playSessionId) {
                return player.playSessionId();
            }

            var data = getPlayerData(player);
            return data.streamInfo ? data.streamInfo.playSessionId : null;
        };

        self.getPlayerInfo = function () {
            var player = self._currentPlayer;

            if (!player) {
                return null;
            }

            var target = currentTargetInfo || {};

            return {

                name: player.name,
                isLocalPlayer: player.isLocalPlayer,
                id: target.id,
                deviceName: target.deviceName,
                playableMediaTypes: target.playableMediaTypes,
                supportedCommands: target.supportedCommands
            };
        };

        self.setActivePlayer = function (player, targetInfo) {
            if (player === 'localplayer' || player.name === 'localplayer') {
                if (self._currentPlayer && self._currentPlayer.isLocalPlayer) {
                    return;
                }
                setCurrentPlayerInternal(null, null);
                return;
            }

            if (typeof (player) === 'string') {
                player = players.filter(function (p) {
                    return p.name === player;
                })[0];
            }

            if (!player) {
                throw new Error('null player');
            }

            setCurrentPlayerInternal(player, targetInfo);
        };

        self.trySetActivePlayer = function (player, targetInfo) {
            if (player === 'localplayer' || player.name === 'localplayer') {
                if (self._currentPlayer && self._currentPlayer.isLocalPlayer) {
                    return;
                }
                return;
            }

            if (typeof (player) === 'string') {
                player = players.filter(function (p) {
                    return p.name === player;
                })[0];
            }

            if (!player) {
                throw new Error('null player');
            }

            if (currentPairingId === targetInfo.id) {
                return;
            }

            currentPairingId = targetInfo.id;

            var promise = player.tryPair ?
                player.tryPair(targetInfo) :
                Promise.resolve();

            events.trigger(self, 'pairing');

            promise.then(function () {
                events.trigger(self, 'paired');
                setCurrentPlayerInternal(player, targetInfo);
            }, function () {
                events.trigger(self, 'pairerror');
                if (currentPairingId === targetInfo.id) {
                    currentPairingId = null;
                }
            });
        };

        self.getTargets = function () {
            var promises = players.filter(displayPlayerIndividually).map(getPlayerTargets);

            return Promise.all(promises).then(function (responses) {
                return connectionManager.currentApiClient().getCurrentUser().then(function (user) {
                    var targets = [];

                    targets.push({
                        name: globalize.translate('HeaderMyDevice'),
                        id: 'localplayer',
                        playerName: 'localplayer',
                        playableMediaTypes: ['Audio', 'Video', 'Photo', 'Book'],
                        isLocalPlayer: true,
                        supportedCommands: self.getSupportedCommands({
                            isLocalPlayer: true
                        }),
                        user: user
                    });

                    for (var i = 0; i < responses.length; i++) {
                        var subTargets = responses[i];

                        for (var j = 0; j < subTargets.length; j++) {
                            targets.push(subTargets[j]);
                        }
                    }

                    return targets.sort(sortPlayerTargets);
                });
            });
        };

        function getCurrentSubtitleStream(player) {
            if (!player) {
                throw new Error('player cannot be null');
            }

            var index = getPlayerData(player).subtitleStreamIndex;

            if (index == null || index === -1) {
                return null;
            }

            return getSubtitleStream(player, index);
        }

        function getSubtitleStream(player, index) {
            return self.subtitleTracks(player).filter(function (s) {
                return s.Type === 'Subtitle' && s.Index === index;
            })[0];
        }

        self.getPlaylist = function (player) {
            player = player || self._currentPlayer;
            if (player && !enableLocalPlaylistManagement(player)) {
                if (player.getPlaylistSync) {
                    return Promise.resolve(player.getPlaylistSync());
                }

                return player.getPlaylist();
            }

            return Promise.resolve(self._playQueueManager.getPlaylist());
        };

        function removeCurrentPlayer(player) {
            var previousPlayer = self._currentPlayer;

            if (!previousPlayer || player.id === previousPlayer.id) {
                setCurrentPlayerInternal(null);
            }
        }

        function setCurrentPlayerInternal(player, targetInfo) {
            var previousPlayer = self._currentPlayer;
            var previousTargetInfo = currentTargetInfo;

            if (player && !targetInfo && player.isLocalPlayer) {
                targetInfo = createTarget(self, player);
            }

            if (player && !targetInfo) {
                throw new Error('targetInfo cannot be null');
            }

            currentPairingId = null;
            self._currentPlayer = player;
            currentTargetInfo = targetInfo;

            if (targetInfo) {
                console.debug('Active player: ' + JSON.stringify(targetInfo));
            }

            if (previousPlayer) {
                self.endPlayerUpdates(previousPlayer);
            }

            if (player) {
                self.beginPlayerUpdates(player);
            }

            triggerPlayerChange(self, player, targetInfo, previousPlayer, previousTargetInfo);
        }

        self.isPlaying = function (player) {
            player = player || self._currentPlayer;

            if (player) {
                if (player.isPlaying) {
                    return player.isPlaying();
                }
            }

            return player != null && player.currentSrc() != null;
        };

        self.isPlayingMediaType = function (mediaType, player) {
            player = player || self._currentPlayer;

            if (player) {
                if (player.isPlaying) {
                    return player.isPlaying(mediaType);
                }
            }

            if (self.isPlaying(player)) {
                var playerData = getPlayerData(player);

                return playerData.streamInfo.mediaType === mediaType;
            }

            return false;
        };

        self.isPlayingLocally = function (mediaTypes, player) {
            player = player || self._currentPlayer;

            if (!player || !player.isLocalPlayer) {
                return false;
            }

            return mediaTypes.filter(function (mediaType) {
                return self.isPlayingMediaType(mediaType, player);
            }).length > 0;
        };

        self.isPlayingVideo = function (player) {
            return self.isPlayingMediaType('Video', player);
        };

        self.isPlayingAudio = function (player) {
            return self.isPlayingMediaType('Audio', player);
        };

        self.getPlayers = function () {
            return players;
        };

        function getDefaultPlayOptions() {
            return {
                fullscreen: true
            };
        }

        self.canPlay = function (item) {
            var itemType = item.Type;

            if (itemType === 'PhotoAlbum' || itemType === 'MusicGenre' || itemType === 'Season' || itemType === 'Series' || itemType === 'BoxSet' || itemType === 'MusicAlbum' || itemType === 'MusicArtist' || itemType === 'Playlist') {
                return true;
            }

            if (item.LocationType === 'Virtual') {
                if (itemType !== 'Program') {
                    return false;
                }
            }

            if (itemType === 'Program') {
                if (!item.EndDate || !item.StartDate) {
                    return false;
                }

                if (new Date().getTime() > datetime.parseISO8601Date(item.EndDate).getTime() || new Date().getTime() < datetime.parseISO8601Date(item.StartDate).getTime()) {
                    return false;
                }
            }

            //var mediaType = item.MediaType;
            return getPlayer(item, getDefaultPlayOptions()) != null;
        };

        self.toggleAspectRatio = function (player) {
            player = player || self._currentPlayer;

            if (player) {
                var current = self.getAspectRatio(player);

                var supported = self.getSupportedAspectRatios(player);

                var index = -1;
                for (var i = 0, length = supported.length; i < length; i++) {
                    if (supported[i].id === current) {
                        index = i;
                        break;
                    }
                }

                index++;
                if (index >= supported.length) {
                    index = 0;
                }

                self.setAspectRatio(supported[index].id, player);
            }
        };

        self.setAspectRatio = function (val, player) {
            player = player || self._currentPlayer;

            if (player && player.setAspectRatio) {
                player.setAspectRatio(val);
            }
        };

        self.getSupportedAspectRatios = function (player) {
            player = player || self._currentPlayer;

            if (player && player.getSupportedAspectRatios) {
                return player.getSupportedAspectRatios();
            }

            return [];
        };

        self.getAspectRatio = function (player) {
            player = player || self._currentPlayer;

            if (player && player.getAspectRatio) {
                return player.getAspectRatio();
            }
        };

        var brightnessOsdLoaded;
        self.setBrightness = function (val, player) {
            player = player || self._currentPlayer;

            if (player) {
                if (!brightnessOsdLoaded) {
                    brightnessOsdLoaded = true;
                    // TODO: Have this trigger an event instead to get the osd out of here
                    require(['brightnessOsd']);
                }
                player.setBrightness(val);
            }
        };

        self.getBrightness = function (player) {
            player = player || self._currentPlayer;

            if (player) {
                return player.getBrightness();
            }
        };

        self.setVolume = function (val, player) {
            player = player || self._currentPlayer;

            if (player) {
                player.setVolume(val);
            }
        };

        self.getVolume = function (player) {
            player = player || self._currentPlayer;

            if (player) {
                return player.getVolume();
            }
        };

        self.volumeUp = function (player) {
            player = player || self._currentPlayer;

            if (player) {
                player.volumeUp();
            }
        };

        self.volumeDown = function (player) {
            player = player || self._currentPlayer;

            if (player) {
                player.volumeDown();
            }
        };

        self.changeAudioStream = function (player) {
            player = player || self._currentPlayer;
            if (player && !enableLocalPlaylistManagement(player)) {
                return player.changeAudioStream();
            }

            if (!player) {
                return;
            }

            var currentMediaSource = self.currentMediaSource(player);
            var mediaStreams = [];
            var i;
            var length;
            for (i = 0, length = currentMediaSource.MediaStreams.length; i < length; i++) {
                if (currentMediaSource.MediaStreams[i].Type === 'Audio') {
                    mediaStreams.push(currentMediaSource.MediaStreams[i]);
                }
            }

            // Nothing to change
            if (mediaStreams.length <= 1) {
                return;
            }

            var currentStreamIndex = self.getAudioStreamIndex(player);
            var indexInList = -1;
            for (i = 0, length = mediaStreams.length; i < length; i++) {
                if (mediaStreams[i].Index === currentStreamIndex) {
                    indexInList = i;
                    break;
                }
            }

            var nextIndex = indexInList + 1;
            if (nextIndex >= mediaStreams.length) {
                nextIndex = 0;
            }

            nextIndex = nextIndex === -1 ? -1 : mediaStreams[nextIndex].Index;

            self.setAudioStreamIndex(nextIndex, player);
        };

        self.changeSubtitleStream = function (player) {
            player = player || self._currentPlayer;
            if (player && !enableLocalPlaylistManagement(player)) {
                return player.changeSubtitleStream();
            }

            if (!player) {
                return;
            }

            var currentMediaSource = self.currentMediaSource(player);
            var mediaStreams = [];
            var i;
            var length;
            for (i = 0, length = currentMediaSource.MediaStreams.length; i < length; i++) {
                if (currentMediaSource.MediaStreams[i].Type === 'Subtitle') {
                    mediaStreams.push(currentMediaSource.MediaStreams[i]);
                }
            }

            // No known streams, nothing to change
            if (!mediaStreams.length) {
                return;
            }

            var currentStreamIndex = self.getSubtitleStreamIndex(player);
            var indexInList = -1;
            for (i = 0, length = mediaStreams.length; i < length; i++) {
                if (mediaStreams[i].Index === currentStreamIndex) {
                    indexInList = i;
                    break;
                }
            }

            var nextIndex = indexInList + 1;
            if (nextIndex >= mediaStreams.length) {
                nextIndex = -1;
            }

            nextIndex = nextIndex === -1 ? -1 : mediaStreams[nextIndex].Index;

            self.setSubtitleStreamIndex(nextIndex, player);
        };

        self.getAudioStreamIndex = function (player) {
            player = player || self._currentPlayer;
            if (player && !enableLocalPlaylistManagement(player)) {
                return player.getAudioStreamIndex();
            }

            return getPlayerData(player).audioStreamIndex;
        };

        function isAudioStreamSupported(mediaSource, index, deviceProfile) {
            var mediaStream;
            var i;
            var length;
            var mediaStreams = mediaSource.MediaStreams;

            for (i = 0, length = mediaStreams.length; i < length; i++) {
                if (mediaStreams[i].Type === 'Audio' && mediaStreams[i].Index === index) {
                    mediaStream = mediaStreams[i];
                    break;
                }
            }

            if (!mediaStream) {
                return false;
            }

            var codec = (mediaStream.Codec || '').toLowerCase();

            if (!codec) {
                return false;
            }

            var profiles = deviceProfile.DirectPlayProfiles || [];

            return profiles.filter(function (p) {
                if (p.Type === 'Video') {
                    if (!p.AudioCodec) {
                        return true;
                    }

                    // This is an exclusion filter
                    if (p.AudioCodec.indexOf('-') === 0) {
                        return p.AudioCodec.toLowerCase().indexOf(codec) === -1;
                    }

                    return p.AudioCodec.toLowerCase().indexOf(codec) !== -1;
                }

                return false;
            }).length > 0;
        }

        self.setAudioStreamIndex = function (index, player) {
            player = player || self._currentPlayer;
            if (player && !enableLocalPlaylistManagement(player)) {
                return player.setAudioStreamIndex(index);
            }

            if (self.playMethod(player) === 'Transcode' || !player.canSetAudioStreamIndex()) {
                changeStream(player, getCurrentTicks(player), { AudioStreamIndex: index });
                getPlayerData(player).audioStreamIndex = index;
            } else {
                // See if the player supports the track without transcoding
                player.getDeviceProfile(self.currentItem(player)).then(function (profile) {
                    if (isAudioStreamSupported(self.currentMediaSource(player), index, profile)) {
                        player.setAudioStreamIndex(index);
                        getPlayerData(player).audioStreamIndex = index;
                    } else {
                        changeStream(player, getCurrentTicks(player), { AudioStreamIndex: index });
                        getPlayerData(player).audioStreamIndex = index;
                    }
                });
            }
        };

        function getSavedMaxStreamingBitrate(apiClient, mediaType) {
            if (!apiClient) {
                // This should hopefully never happen
                apiClient = connectionManager.currentApiClient();
            }

            var endpointInfo = apiClient.getSavedEndpointInfo() || {};

            return appSettings.maxStreamingBitrate(endpointInfo.IsInNetwork, mediaType);
        }

        self.getMaxStreamingBitrate = function (player) {
            player = player || self._currentPlayer;
            if (player && player.getMaxStreamingBitrate) {
                return player.getMaxStreamingBitrate();
            }

            var playerData = getPlayerData(player);

            if (playerData.maxStreamingBitrate) {
                return playerData.maxStreamingBitrate;
            }

            var mediaType = playerData.streamInfo ? playerData.streamInfo.mediaType : null;
            var currentItem = self.currentItem(player);

            var apiClient = currentItem ? connectionManager.getApiClient(currentItem.ServerId) : connectionManager.currentApiClient();
            return getSavedMaxStreamingBitrate(apiClient, mediaType);
        };

        self.enableAutomaticBitrateDetection = function (player) {
            player = player || self._currentPlayer;
            if (player && player.enableAutomaticBitrateDetection) {
                return player.enableAutomaticBitrateDetection();
            }

            var playerData = getPlayerData(player);
            var mediaType = playerData.streamInfo ? playerData.streamInfo.mediaType : null;
            var currentItem = self.currentItem(player);

            var apiClient = currentItem ? connectionManager.getApiClient(currentItem.ServerId) : connectionManager.currentApiClient();
            var endpointInfo = apiClient.getSavedEndpointInfo() || {};

            return appSettings.enableAutomaticBitrateDetection(endpointInfo.IsInNetwork, mediaType);
        };

        self.setMaxStreamingBitrate = function (options, player) {
            player = player || self._currentPlayer;
            if (player && player.setMaxStreamingBitrate) {
                return player.setMaxStreamingBitrate(options);
            }

            var apiClient = connectionManager.getApiClient(self.currentItem(player).ServerId);

            apiClient.getEndpointInfo().then(function (endpointInfo) {
                var playerData = getPlayerData(player);
                var mediaType = playerData.streamInfo ? playerData.streamInfo.mediaType : null;

                var promise;
                if (options.enableAutomaticBitrateDetection) {
                    appSettings.enableAutomaticBitrateDetection(endpointInfo.IsInNetwork, mediaType, true);
                    promise = apiClient.detectBitrate(true);
                } else {
                    appSettings.enableAutomaticBitrateDetection(endpointInfo.IsInNetwork, mediaType, false);
                    promise = Promise.resolve(options.maxBitrate);
                }

                promise.then(function (bitrate) {
                    appSettings.maxStreamingBitrate(endpointInfo.IsInNetwork, mediaType, bitrate);

                    changeStream(player, getCurrentTicks(player), {
                        MaxStreamingBitrate: bitrate
                    });
                });
            });
        };

        self.isFullscreen = function (player) {
            player = player || self._currentPlayer;
            if (!player.isLocalPlayer || player.isFullscreen) {
                return player.isFullscreen();
            }

            if (!screenfull.isEnabled) {
                // iOS Safari
                return document.webkitIsFullScreen;
            }

            return screenfull.isFullscreen;
        };

        self.toggleFullscreen = function (player) {
            player = player || self._currentPlayer;
            if (!player.isLocalPlayer || player.toggleFulscreen) {
                return player.toggleFulscreen();
            }

            if (screenfull.isEnabled) {
                screenfull.toggle();
            } else {
                // iOS Safari
                if (document.webkitIsFullScreen && document.webkitCancelFullscreen) {
                    document.webkitCancelFullscreen();
                } else {
                    const elem = document.querySelector('video');
                    if (elem && elem.webkitEnterFullscreen) {
                        elem.webkitEnterFullscreen();
                    }
                }
            }
        };

        self.togglePictureInPicture = function (player) {
            player = player || self._currentPlayer;
            return player.togglePictureInPicture();
        };

        self.toggleAirPlay = function (player) {
            player = player || self._currentPlayer;
            return player.toggleAirPlay();
        };

        self.getSubtitleStreamIndex = function (player) {
            player = player || self._currentPlayer;

            if (player && !enableLocalPlaylistManagement(player)) {
                return player.getSubtitleStreamIndex();
            }

            if (!player) {
                throw new Error('player cannot be null');
            }

            return getPlayerData(player).subtitleStreamIndex;
        };

        function getDeliveryMethod(subtitleStream) {
            // This will be null for internal subs for local items
            if (subtitleStream.DeliveryMethod) {
                return subtitleStream.DeliveryMethod;
            }

            return subtitleStream.IsExternal ? 'External' : 'Embed';
        }

        self.setSubtitleStreamIndex = function (index, player) {
            player = player || self._currentPlayer;
            if (player && !enableLocalPlaylistManagement(player)) {
                return player.setSubtitleStreamIndex(index);
            }

            var currentStream = getCurrentSubtitleStream(player);

            var newStream = getSubtitleStream(player, index);

            if (!currentStream && !newStream) {
                return;
            }

            var selectedTrackElementIndex = -1;

            var currentPlayMethod = self.playMethod(player);

            if (currentStream && !newStream) {
                if (getDeliveryMethod(currentStream) === 'Encode' || (getDeliveryMethod(currentStream) === 'Embed' && currentPlayMethod === 'Transcode')) {
                    // Need to change the transcoded stream to remove subs
                    changeStream(player, getCurrentTicks(player), { SubtitleStreamIndex: -1 });
                }
            } else if (!currentStream && newStream) {
                if (getDeliveryMethod(newStream) === 'External') {
                    selectedTrackElementIndex = index;
                } else if (getDeliveryMethod(newStream) === 'Embed' && currentPlayMethod !== 'Transcode') {
                    selectedTrackElementIndex = index;
                } else {
                    // Need to change the transcoded stream to add subs
                    changeStream(player, getCurrentTicks(player), { SubtitleStreamIndex: index });
                }
            } else if (currentStream && newStream) {
                // Switching tracks
                // We can handle this clientside if the new track is external or the new track is embedded and we're not transcoding
                if (getDeliveryMethod(newStream) === 'External' || (getDeliveryMethod(newStream) === 'Embed' && currentPlayMethod !== 'Transcode')) {
                    selectedTrackElementIndex = index;

                    // But in order to handle this client side, if the previous track is being added via transcoding, we'll have to remove it
                    if (getDeliveryMethod(currentStream) !== 'External' && getDeliveryMethod(currentStream) !== 'Embed') {
                        changeStream(player, getCurrentTicks(player), { SubtitleStreamIndex: -1 });
                    }
                } else {
                    // Need to change the transcoded stream to add subs
                    changeStream(player, getCurrentTicks(player), { SubtitleStreamIndex: index });
                }
            }

            player.setSubtitleStreamIndex(selectedTrackElementIndex);

            getPlayerData(player).subtitleStreamIndex = index;
        };

        self.supportSubtitleOffset = function(player) {
            player = player || self._currentPlayer;
            return player && 'setSubtitleOffset' in player;
        };

        self.enableShowingSubtitleOffset = function(player) {
            player = player || self._currentPlayer;
            player.enableShowingSubtitleOffset();
        };

        self.disableShowingSubtitleOffset = function(player) {
            player = player || self._currentPlayer;
            if (player.disableShowingSubtitleOffset) {
                player.disableShowingSubtitleOffset();
            }
        };

        self.isShowingSubtitleOffsetEnabled = function(player) {
            player = player || self._currentPlayer;
            return player.isShowingSubtitleOffsetEnabled();
        };

        self.isSubtitleStreamExternal = function(index, player) {
            var stream = getSubtitleStream(player, index);
            return stream ? getDeliveryMethod(stream) === 'External' : false;
        };

        self.setSubtitleOffset = function (value, player) {
            player = player || self._currentPlayer;
            if (player.setSubtitleOffset) {
                player.setSubtitleOffset(value);
            }
        };

        self.getPlayerSubtitleOffset = function(player) {
            player = player || self._currentPlayer;
            if (player.getSubtitleOffset) {
                return player.getSubtitleOffset();
            }
        };

        self.canHandleOffsetOnCurrentSubtitle = function(player) {
            var index = self.getSubtitleStreamIndex(player);
            return index !== -1 && self.isSubtitleStreamExternal(index, player);
        };

        self.seek = function (ticks, player) {
            ticks = Math.max(0, ticks);

            player = player || self._currentPlayer;
            if (player && !enableLocalPlaylistManagement(player)) {
                if (player.isLocalPlayer) {
                    return player.seek((ticks || 0) / 10000);
                } else {
                    return player.seek(ticks);
                }
            }

            changeStream(player, ticks);
        };

        self.seekRelative = function (offsetTicks, player) {
            player = player || self._currentPlayer;
            if (player && !enableLocalPlaylistManagement(player) && player.seekRelative) {
                if (player.isLocalPlayer) {
                    return player.seekRelative((ticks || 0) / 10000);
                } else {
                    return player.seekRelative(ticks);
                }
            }

            var ticks = getCurrentTicks(player) + offsetTicks;
            return this.seek(ticks, player);
        };

        // Returns true if the player can seek using native client-side seeking functions
        function canPlayerSeek(player) {
            if (!player) {
                throw new Error('player cannot be null');
            }

            var playerData = getPlayerData(player);

            var currentSrc = (playerData.streamInfo.url || '').toLowerCase();

            if (currentSrc.indexOf('.m3u8') !== -1) {
                return true;
            }

            if (player.seekable) {
                return player.seekable();
            }

            var isPlayMethodTranscode = self.playMethod(player) === 'Transcode';

            if (isPlayMethodTranscode) {
                return false;
            }

            return player.duration();
        }

        function changeStream(player, ticks, params) {
            if (canPlayerSeek(player) && params == null) {
                player.currentTime(parseInt(ticks / 10000));
                return;
            }

            params = params || {};

            var liveStreamId = getPlayerData(player).streamInfo.liveStreamId;
            var lastMediaInfoQuery = getPlayerData(player).streamInfo.lastMediaInfoQuery;

            var playSessionId = self.playSessionId(player);

            var currentItem = self.currentItem(player);

            player.getDeviceProfile(currentItem, {

                isRetry: params.EnableDirectPlay === false

            }).then(function (deviceProfile) {
                var audioStreamIndex = params.AudioStreamIndex == null ? getPlayerData(player).audioStreamIndex : params.AudioStreamIndex;
                var subtitleStreamIndex = params.SubtitleStreamIndex == null ? getPlayerData(player).subtitleStreamIndex : params.SubtitleStreamIndex;

                var currentMediaSource = self.currentMediaSource(player);
                var apiClient = connectionManager.getApiClient(currentItem.ServerId);

                if (ticks) {
                    ticks = parseInt(ticks);
                }

                var maxBitrate = params.MaxStreamingBitrate || self.getMaxStreamingBitrate(player);

                var currentPlayOptions = currentItem.playOptions || getDefaultPlayOptions();

                getPlaybackInfo(player, apiClient, currentItem, deviceProfile, maxBitrate, ticks, true, currentMediaSource.Id, audioStreamIndex, subtitleStreamIndex, liveStreamId, params.EnableDirectPlay, params.EnableDirectStream, params.AllowVideoStreamCopy, params.AllowAudioStreamCopy).then(function (result) {
                    if (validatePlaybackInfoResult(self, result)) {
                        currentMediaSource = result.MediaSources[0];

                        var streamInfo = createStreamInfo(apiClient, currentItem.MediaType, currentItem, currentMediaSource, ticks);
                        streamInfo.fullscreen = currentPlayOptions.fullscreen;
                        streamInfo.lastMediaInfoQuery = lastMediaInfoQuery;

                        if (!streamInfo.url) {
                            showPlaybackInfoErrorMessage(self, 'NoCompatibleStream', true);
                            return;
                        }

                        getPlayerData(player).subtitleStreamIndex = subtitleStreamIndex;
                        getPlayerData(player).audioStreamIndex = audioStreamIndex;
                        getPlayerData(player).maxStreamingBitrate = maxBitrate;

                        changeStreamToUrl(apiClient, player, playSessionId, streamInfo);
                    }
                });
            });
        }

        function changeStreamToUrl(apiClient, player, playSessionId, streamInfo, newPositionTicks) {
            var playerData = getPlayerData(player);

            playerData.isChangingStream = true;

            if (playerData.streamInfo && playSessionId) {
                apiClient.stopActiveEncodings(playSessionId).then(function () {
                    // Stop the first transcoding afterwards because the player may still send requests to the original url
                    var afterSetSrc = function () {
                        apiClient.stopActiveEncodings(playSessionId);
                    };
                    setSrcIntoPlayer(apiClient, player, streamInfo).then(afterSetSrc, afterSetSrc);
                });
            } else {
                setSrcIntoPlayer(apiClient, player, streamInfo);
            }
        }

        function setSrcIntoPlayer(apiClient, player, streamInfo) {
            return player.play(streamInfo).then(function () {
                var playerData = getPlayerData(player);

                playerData.isChangingStream = false;
                playerData.streamInfo = streamInfo;
                streamInfo.started = true;
                streamInfo.ended = false;

                sendProgressUpdate(player, 'timeupdate');
            }, function (e) {
                var playerData = getPlayerData(player);
                playerData.isChangingStream = false;

                onPlaybackError.call(player, e, {
                    type: 'mediadecodeerror',
                    streamInfo: streamInfo
                });
            });
        }

        function translateItemsForPlayback(items, options) {
            if (items.length > 1 && options && options.ids) {
                // Use the original request id array for sorting the result in the proper order
                items.sort(function (a, b) {
                    return options.ids.indexOf(a.Id) - options.ids.indexOf(b.Id);
                });
            }

            var firstItem = items[0];
            var promise;

            var serverId = firstItem.ServerId;

            var queryOptions = options.queryOptions || {};

            if (firstItem.Type === 'Program') {
                promise = getItemsForPlayback(serverId, {
                    Ids: firstItem.ChannelId
                });
            } else if (firstItem.Type === 'Playlist') {
                promise = getItemsForPlayback(serverId, {
                    ParentId: firstItem.Id,
                    SortBy: options.shuffle ? 'Random' : null
                });
            } else if (firstItem.Type === 'MusicArtist') {
                promise = getItemsForPlayback(serverId, {
                    ArtistIds: firstItem.Id,
                    Filters: 'IsNotFolder',
                    Recursive: true,
                    SortBy: options.shuffle ? 'Random' : 'SortName',
                    MediaTypes: 'Audio'
                });
            } else if (firstItem.MediaType === 'Photo') {
                promise = getItemsForPlayback(serverId, {
                    ParentId: firstItem.ParentId,
                    Filters: 'IsNotFolder',
                    // Setting this to true may cause some incorrect sorting
                    Recursive: false,
                    SortBy: options.shuffle ? 'Random' : 'SortName',
                    MediaTypes: 'Photo,Video'
                }).then(function (result) {
                    var items = result.Items;

                    var index = items.map(function (i) {
                        return i.Id;
                    }).indexOf(firstItem.Id);

                    if (index === -1) {
                        index = 0;
                    }

                    options.startIndex = index;

                    return Promise.resolve(result);
                });
            } else if (firstItem.Type === 'PhotoAlbum') {
                promise = getItemsForPlayback(serverId, {
                    ParentId: firstItem.Id,
                    Filters: 'IsNotFolder',
                    // Setting this to true may cause some incorrect sorting
                    Recursive: false,
                    SortBy: options.shuffle ? 'Random' : 'SortName',
                    MediaTypes: 'Photo,Video',
                    Limit: 1000

                });
            } else if (firstItem.Type === 'MusicGenre') {
                promise = getItemsForPlayback(serverId, {
                    GenreIds: firstItem.Id,
                    Filters: 'IsNotFolder',
                    Recursive: true,
                    SortBy: options.shuffle ? 'Random' : 'SortName',
                    MediaTypes: 'Audio'
                });
            } else if (firstItem.IsFolder) {
                promise = getItemsForPlayback(serverId, mergePlaybackQueries({

                    ParentId: firstItem.Id,
                    Filters: 'IsNotFolder',
                    Recursive: true,
                    // These are pre-sorted
                    SortBy: options.shuffle ? 'Random' : (['BoxSet'].indexOf(firstItem.Type) === -1 ? 'SortName' : null),
                    MediaTypes: 'Audio,Video'

                }, queryOptions));
            } else if (firstItem.Type === 'Episode' && items.length === 1 && getPlayer(firstItem, options).supportsProgress !== false) {
                promise = new Promise(function (resolve, reject) {
                    var apiClient = connectionManager.getApiClient(firstItem.ServerId);

                    apiClient.getCurrentUser().then(function (user) {
                        if (!user.Configuration.EnableNextEpisodeAutoPlay || !firstItem.SeriesId) {
                            resolve(null);
                            return;
                        }

                        apiClient.getEpisodes(firstItem.SeriesId, {
                            IsVirtualUnaired: false,
                            IsMissing: false,
                            UserId: apiClient.getCurrentUserId(),
                            Fields: 'Chapters'

                        }).then(function (episodesResult) {
                            var foundItem = false;
                            episodesResult.Items = episodesResult.Items.filter(function (e) {
                                if (foundItem) {
                                    return true;
                                }
                                if (e.Id === firstItem.Id) {
                                    foundItem = true;
                                    return true;
                                }

                                return false;
                            });
                            episodesResult.TotalRecordCount = episodesResult.Items.length;
                            resolve(episodesResult);
                        }, reject);
                    });
                });
            }

            if (promise) {
                return promise.then(function (result) {
                    return result ? result.Items : items;
                });
            } else {
                return Promise.resolve(items);
            }
        }

        self.play = function (options) {
            normalizePlayOptions(options);

            if (self._currentPlayer) {
                if (options.enableRemotePlayers === false && !self._currentPlayer.isLocalPlayer) {
                    return Promise.reject();
                }

                if (!self._currentPlayer.isLocalPlayer) {
                    return self._currentPlayer.play(options);
                }
            }

            if (options.fullscreen) {
                loading.show();
            }

            if (options.items) {
                return translateItemsForPlayback(options.items, options).then(function (items) {
                    return playWithIntros(items, options);
                });
            } else {
                if (!options.serverId) {
                    throw new Error('serverId required!');
                }

                return getItemsForPlayback(options.serverId, {

                    Ids: options.ids.join(',')

                }).then(function (result) {
                    return translateItemsForPlayback(result.Items, options).then(function (items) {
                        return playWithIntros(items, options);
                    });
                });
            }
        };

        function getPlayerData(player) {
            if (!player) {
                throw new Error('player cannot be null');
            }
            if (!player.name) {
                throw new Error('player name cannot be null');
            }
            var state = playerStates[player.name];

            if (!state) {
                playerStates[player.name] = {};
                state = playerStates[player.name];
            }

            return player;
        }

        self.getPlayerState = function (player, item, mediaSource) {
            player = player || self._currentPlayer;

            if (!player) {
                throw new Error('player cannot be null');
            }

            if (!enableLocalPlaylistManagement(player) && player.getPlayerState) {
                return player.getPlayerState();
            }

            item = item || self.currentItem(player);
            mediaSource = mediaSource || self.currentMediaSource(player);

            var state = {
                PlayState: {}
            };

            if (player) {
                state.PlayState.VolumeLevel = player.getVolume();
                state.PlayState.IsMuted = player.isMuted();
                state.PlayState.IsPaused = player.paused();
                state.PlayState.RepeatMode = self.getRepeatMode(player);
                state.PlayState.ShuffleMode = self.getQueueShuffleMode(player);
                state.PlayState.MaxStreamingBitrate = self.getMaxStreamingBitrate(player);

                state.PlayState.PositionTicks = getCurrentTicks(player);
                state.PlayState.PlaybackStartTimeTicks = self.playbackStartTime(player);

                state.PlayState.SubtitleStreamIndex = self.getSubtitleStreamIndex(player);
                state.PlayState.AudioStreamIndex = self.getAudioStreamIndex(player);
                state.PlayState.BufferedRanges = self.getBufferedRanges(player);

                state.PlayState.PlayMethod = self.playMethod(player);

                if (mediaSource) {
                    state.PlayState.LiveStreamId = mediaSource.LiveStreamId;
                }
                state.PlayState.PlaySessionId = self.playSessionId(player);
                state.PlayState.PlaylistItemId = self.getCurrentPlaylistItemId(player);
            }

            if (mediaSource) {
                state.PlayState.MediaSourceId = mediaSource.Id;

                state.NowPlayingItem = {
                    RunTimeTicks: mediaSource.RunTimeTicks
                };

                state.PlayState.CanSeek = (mediaSource.RunTimeTicks || 0) > 0 || canPlayerSeek(player);
            }

            if (item) {
                state.NowPlayingItem = getNowPlayingItemForReporting(player, item, mediaSource);
            }

            state.MediaSource = mediaSource;

            return state;
        };

        self.duration = function (player) {
            player = player || self._currentPlayer;

            if (player && !enableLocalPlaylistManagement(player) && !player.isLocalPlayer) {
                return player.duration();
            }

            if (!player) {
                throw new Error('player cannot be null');
            }

            var mediaSource = self.currentMediaSource(player);

            if (mediaSource && mediaSource.RunTimeTicks) {
                return mediaSource.RunTimeTicks;
            }

            var playerDuration = player.duration();

            if (playerDuration) {
                playerDuration *= 10000;
            }

            return playerDuration;
        };

        function getCurrentTicks(player) {
            if (!player) {
                throw new Error('player cannot be null');
            }

            var playerTime = Math.floor(10000 * (player || self._currentPlayer).currentTime());

            var streamInfo = getPlayerData(player).streamInfo;
            if (streamInfo) {
                playerTime += getPlayerData(player).streamInfo.transcodingOffsetTicks || 0;
            }

            return playerTime;
        }

        // Only used internally
        self.getCurrentTicks = getCurrentTicks;

        function playOther(items, options, user) {
            var playStartIndex = options.startIndex || 0;
            var player = getPlayer(items[playStartIndex], options);

            loading.hide();

            options.items = items;

            return player.play(options);
        }

        function playWithIntros(items, options, user) {
            var playStartIndex = options.startIndex || 0;
            var firstItem = items[playStartIndex];

            // If index was bad, reset it
            if (!firstItem) {
                playStartIndex = 0;
                firstItem = items[playStartIndex];
            }

            // If it's still null then there's nothing to play
            if (!firstItem) {
                showPlaybackInfoErrorMessage(self, 'NoCompatibleStream', false);
                return Promise.reject();
            }

            if (firstItem.MediaType === 'Photo' || firstItem.MediaType === 'Book') {
                return playOther(items, options, user);
            }

            var apiClient = connectionManager.getApiClient(firstItem.ServerId);

            return getIntros(firstItem, apiClient, options).then(function (introsResult) {
                var introItems = introsResult.Items;
                var introPlayOptions;

                firstItem.playOptions = truncatePlayOptions(options);

                if (introItems.length) {
                    introPlayOptions = {
                        fullscreen: firstItem.playOptions.fullscreen
                    };
                } else {
                    introPlayOptions = firstItem.playOptions;
                }

                items = introItems.concat(items);

                // Needed by players that manage their own playlist
                introPlayOptions.items = items;
                introPlayOptions.startIndex = playStartIndex;

                return playInternal(items[playStartIndex], introPlayOptions, function () {
                    self._playQueueManager.setPlaylist(items);

                    setPlaylistState(items[playStartIndex].PlaylistItemId, playStartIndex);
                    loading.hide();
                });
            });
        }

        // Set playlist state. Using a method allows for overloading in derived player implementations
        function setPlaylistState(playlistItemId, index) {
            if (!isNaN(index)) {
                self._playQueueManager.setPlaylistState(playlistItemId, index);
            }
        }

        function playInternal(item, playOptions, onPlaybackStartedFn) {
            if (item.IsPlaceHolder) {
                loading.hide();
                showPlaybackInfoErrorMessage(self, 'PlaceHolder', true);
                return Promise.reject();
            }

            // Normalize defaults to simplfy checks throughout the process
            normalizePlayOptions(playOptions);

            if (playOptions.isFirstItem) {
                playOptions.isFirstItem = false;
            } else {
                playOptions.isFirstItem = true;
            }

            return runInterceptors(item, playOptions).then(function () {
                if (playOptions.fullscreen) {
                    loading.show();
                }

                // TODO: This should be the media type requested, not the original media type
                var mediaType = item.MediaType;

                var onBitrateDetectionFailure = function () {
                    return playAfterBitrateDetect(getSavedMaxStreamingBitrate(connectionManager.getApiClient(item.ServerId), mediaType), item, playOptions, onPlaybackStartedFn);
                };

                if (!isServerItem(item) || itemHelper.isLocalItem(item)) {
                    return onBitrateDetectionFailure();
                }

                var apiClient = connectionManager.getApiClient(item.ServerId);
                apiClient.getEndpointInfo().then(function (endpointInfo) {
                    if ((mediaType === 'Video' || mediaType === 'Audio') && appSettings.enableAutomaticBitrateDetection(endpointInfo.IsInNetwork, mediaType)) {
                        return apiClient.detectBitrate().then(function (bitrate) {
                            appSettings.maxStreamingBitrate(endpointInfo.IsInNetwork, mediaType, bitrate);

                            return playAfterBitrateDetect(bitrate, item, playOptions, onPlaybackStartedFn);
                        }, onBitrateDetectionFailure);
                    } else {
                        onBitrateDetectionFailure();
                    }
                }, onBitrateDetectionFailure);
            }, onInterceptorRejection);
        }

        function onInterceptorRejection() {
            var player = self._currentPlayer;

            if (player) {
                destroyPlayer(player);
                removeCurrentPlayer(player);
            }

            events.trigger(self, 'playbackcancelled');

            return Promise.reject();
        }

        function destroyPlayer(player) {
            player.destroy();
        }

        function runInterceptors(item, playOptions) {
            return new Promise(function (resolve, reject) {
                var interceptors = pluginManager.ofType('preplayintercept');

                interceptors.sort(function (a, b) {
                    return (a.order || 0) - (b.order || 0);
                });

                if (!interceptors.length) {
                    resolve();
                    return;
                }

                loading.hide();

                var options = Object.assign({}, playOptions);

                options.mediaType = item.MediaType;
                options.item = item;

                runNextPrePlay(interceptors, 0, options, resolve, reject);
            });
        }

        function runNextPrePlay(interceptors, index, options, resolve, reject) {
            if (index >= interceptors.length) {
                resolve();
                return;
            }

            var interceptor = interceptors[index];

            interceptor.intercept(options).then(function () {
                runNextPrePlay(interceptors, index + 1, options, resolve, reject);
            }, reject);
        }

        function sendPlaybackListToPlayer(player, items, deviceProfile, maxBitrate, apiClient, startPositionTicks, mediaSourceId, audioStreamIndex, subtitleStreamIndex, startIndex) {
            return setStreamUrls(items, deviceProfile, maxBitrate, apiClient, startPositionTicks).then(function () {
                loading.hide();

                return player.play({
                    items: items,
                    startPositionTicks: startPositionTicks || 0,
                    mediaSourceId: mediaSourceId,
                    audioStreamIndex: audioStreamIndex,
                    subtitleStreamIndex: subtitleStreamIndex,
                    startIndex: startIndex
                });
            });
        }

        function playAfterBitrateDetect(maxBitrate, item, playOptions, onPlaybackStartedFn) {
            var startPosition = playOptions.startPositionTicks;

            var player = getPlayer(item, playOptions);
            var activePlayer = self._currentPlayer;

            var promise;

            if (activePlayer) {
                // TODO: if changing players within the same playlist, this will cause nextItem to be null
                self._playNextAfterEnded = false;
                promise = onPlaybackChanging(activePlayer, player, item);
            } else {
                promise = Promise.resolve();
            }

            if (!isServerItem(item) || item.MediaType === 'Book') {
                return promise.then(function () {
                    var streamInfo = createStreamInfoFromUrlItem(item);
                    streamInfo.fullscreen = playOptions.fullscreen;
                    getPlayerData(player).isChangingStream = false;
                    return player.play(streamInfo).then(function () {
                        loading.hide();
                        onPlaybackStartedFn();
                        onPlaybackStarted(player, playOptions, streamInfo);
                    }, function () {
                        // TODO: show error message
                        self.stop(player);
                    });
                });
            }

            return Promise.all([promise, player.getDeviceProfile(item)]).then(function (responses) {
                var deviceProfile = responses[1];

                var apiClient = connectionManager.getApiClient(item.ServerId);

                var mediaSourceId = playOptions.mediaSourceId;
                var audioStreamIndex = playOptions.audioStreamIndex;
                var subtitleStreamIndex = playOptions.subtitleStreamIndex;

                if (player && !enableLocalPlaylistManagement(player)) {
                    return sendPlaybackListToPlayer(player, playOptions.items, deviceProfile, maxBitrate, apiClient, startPosition, mediaSourceId, audioStreamIndex, subtitleStreamIndex, playOptions.startIndex);
                }

                // this reference was only needed by sendPlaybackListToPlayer
                playOptions.items = null;

                return getPlaybackMediaSource(player, apiClient, deviceProfile, maxBitrate, item, startPosition, mediaSourceId, audioStreamIndex, subtitleStreamIndex).then(function (mediaSource) {
                    var streamInfo = createStreamInfo(apiClient, item.MediaType, item, mediaSource, startPosition);

                    streamInfo.fullscreen = playOptions.fullscreen;

                    getPlayerData(player).isChangingStream = false;
                    getPlayerData(player).maxStreamingBitrate = maxBitrate;

                    return player.play(streamInfo).then(function () {
                        loading.hide();
                        onPlaybackStartedFn();
                        onPlaybackStarted(player, playOptions, streamInfo, mediaSource);
                    }, function (err) {
                        // TODO: Improve this because it will report playback start on a failure
                        onPlaybackStartedFn();
                        onPlaybackStarted(player, playOptions, streamInfo, mediaSource);
                        setTimeout(function () {
                            onPlaybackError.call(player, err, {
                                type: 'mediadecodeerror',
                                streamInfo: streamInfo
                            });
                        }, 100);
                    });
                });
            });
        }

        self.getPlaybackInfo = function (item, options) {
            options = options || {};
            var startPosition = options.startPositionTicks || 0;
            var mediaType = options.mediaType || item.MediaType;
            var player = getPlayer(item, options);
            var apiClient = connectionManager.getApiClient(item.ServerId);

            // Call this just to ensure the value is recorded, it is needed with getSavedMaxStreamingBitrate
            return apiClient.getEndpointInfo().then(function () {
                var maxBitrate = getSavedMaxStreamingBitrate(connectionManager.getApiClient(item.ServerId), mediaType);

                return player.getDeviceProfile(item).then(function (deviceProfile) {
                    return getPlaybackMediaSource(player, apiClient, deviceProfile, maxBitrate, item, startPosition, options.mediaSourceId, options.audioStreamIndex, options.subtitleStreamIndex).then(function (mediaSource) {
                        return createStreamInfo(apiClient, item.MediaType, item, mediaSource, startPosition);
                    });
                });
            });
        };

        self.getPlaybackMediaSources = function (item, options) {
            options = options || {};
            var startPosition = options.startPositionTicks || 0;
            var mediaType = options.mediaType || item.MediaType;
            // TODO: Remove the true forceLocalPlayer hack
            var player = getPlayer(item, options, true);
            var apiClient = connectionManager.getApiClient(item.ServerId);

            // Call this just to ensure the value is recorded, it is needed with getSavedMaxStreamingBitrate
            return apiClient.getEndpointInfo().then(function () {
                var maxBitrate = getSavedMaxStreamingBitrate(connectionManager.getApiClient(item.ServerId), mediaType);

                return player.getDeviceProfile(item).then(function (deviceProfile) {
                    return getPlaybackInfo(player, apiClient, item, deviceProfile, maxBitrate, startPosition, false, null, null, null, null).then(function (playbackInfoResult) {
                        return playbackInfoResult.MediaSources;
                    });
                });
            });
        };

        function createStreamInfo(apiClient, type, item, mediaSource, startPosition) {
            var mediaUrl;
            var contentType;
            var transcodingOffsetTicks = 0;
            var playerStartPositionTicks = startPosition;
            var liveStreamId = mediaSource.LiveStreamId;

            var playMethod = 'Transcode';

            var mediaSourceContainer = (mediaSource.Container || '').toLowerCase();
            var directOptions;

            if (type === 'Video' || type === 'Audio') {
                contentType = getMimeType(type.toLowerCase(), mediaSourceContainer);

                if (mediaSource.enableDirectPlay) {
                    mediaUrl = mediaSource.Path;

                    playMethod = 'DirectPlay';
                } else if (mediaSource.StreamUrl) {
                    // Only used for audio
                    playMethod = 'Transcode';
                    mediaUrl = mediaSource.StreamUrl;
                } else if (mediaSource.SupportsDirectStream) {
                    directOptions = {
                        Static: true,
                        mediaSourceId: mediaSource.Id,
                        deviceId: apiClient.deviceId(),
                        api_key: apiClient.accessToken()
                    };

                    if (mediaSource.ETag) {
                        directOptions.Tag = mediaSource.ETag;
                    }

                    if (mediaSource.LiveStreamId) {
                        directOptions.LiveStreamId = mediaSource.LiveStreamId;
                    }

                    var prefix = type === 'Video' ? 'Videos' : 'Audio';
                    mediaUrl = apiClient.getUrl(prefix + '/' + item.Id + '/stream.' + mediaSourceContainer, directOptions);

                    playMethod = 'DirectStream';
                } else if (mediaSource.SupportsTranscoding) {
                    mediaUrl = apiClient.getUrl(mediaSource.TranscodingUrl);

                    if (mediaSource.TranscodingSubProtocol === 'hls') {
                        contentType = 'application/x-mpegURL';
                    } else {
                        contentType = getMimeType(type.toLowerCase(), mediaSource.TranscodingContainer);

                        if (mediaUrl.toLowerCase().indexOf('copytimestamps=true') === -1) {
                            transcodingOffsetTicks = startPosition || 0;
                        }
                    }
                }
            } else {
                // All other media types
                mediaUrl = mediaSource.Path;
                playMethod = 'DirectPlay';
            }

            // Fallback (used for offline items)
            if (!mediaUrl && mediaSource.SupportsDirectPlay) {
                mediaUrl = mediaSource.Path;
                playMethod = 'DirectPlay';
            }

            var resultInfo = {
                url: mediaUrl,
                mimeType: contentType,
                transcodingOffsetTicks: transcodingOffsetTicks,
                playMethod: playMethod,
                playerStartPositionTicks: playerStartPositionTicks,
                item: item,
                mediaSource: mediaSource,
                textTracks: getTextTracks(apiClient, item, mediaSource),
                // TODO: Deprecate
                tracks: getTextTracks(apiClient, item, mediaSource),
                mediaType: type,
                liveStreamId: liveStreamId,
                playSessionId: getParam('playSessionId', mediaUrl),
                title: item.Name
            };

            var backdropUrl = backdropImageUrl(apiClient, item, {});
            if (backdropUrl) {
                resultInfo.backdropUrl = backdropUrl;
            }

            return resultInfo;
        }

        function getTextTracks(apiClient, item, mediaSource) {
            var subtitleStreams = mediaSource.MediaStreams.filter(function (s) {
                return s.Type === 'Subtitle';
            });

            var textStreams = subtitleStreams.filter(function (s) {
                return s.DeliveryMethod === 'External';
            });

            var tracks = [];

            for (var i = 0, length = textStreams.length; i < length; i++) {
                var textStream = textStreams[i];
                var textStreamUrl;

                if (itemHelper.isLocalItem(item)) {
                    textStreamUrl = textStream.Path;
                } else {
                    textStreamUrl = !textStream.IsExternalUrl ? apiClient.getUrl(textStream.DeliveryUrl) : textStream.DeliveryUrl;
                }

                tracks.push({
                    url: textStreamUrl,
                    language: (textStream.Language || 'und'),
                    isDefault: textStream.Index === mediaSource.DefaultSubtitleStreamIndex,
                    index: textStream.Index,
                    format: textStream.Codec
                });
            }

            return tracks;
        }

        function getPlaybackMediaSource(player, apiClient, deviceProfile, maxBitrate, item, startPosition, mediaSourceId, audioStreamIndex, subtitleStreamIndex) {
            return getPlaybackInfo(player, apiClient, item, deviceProfile, maxBitrate, startPosition, true, mediaSourceId, audioStreamIndex, subtitleStreamIndex, null).then(function (playbackInfoResult) {
                if (validatePlaybackInfoResult(self, playbackInfoResult)) {
                    return getOptimalMediaSource(apiClient, item, playbackInfoResult.MediaSources).then(function (mediaSource) {
                        if (mediaSource) {
                            if (mediaSource.RequiresOpening && !mediaSource.LiveStreamId) {
                                return getLiveStream(player, apiClient, item, playbackInfoResult.PlaySessionId, deviceProfile, maxBitrate, startPosition, mediaSource, null, null).then(function (openLiveStreamResult) {
                                    return supportsDirectPlay(apiClient, item, openLiveStreamResult.MediaSource).then(function (result) {
                                        openLiveStreamResult.MediaSource.enableDirectPlay = result;
                                        return openLiveStreamResult.MediaSource;
                                    });
                                });
                            } else {
                                return mediaSource;
                            }
                        } else {
                            showPlaybackInfoErrorMessage(self, 'NoCompatibleStream');
                            return Promise.reject();
                        }
                    });
                } else {
                    return Promise.reject();
                }
            });
        }

        function getPlayer(item, playOptions, forceLocalPlayers) {
            var serverItem = isServerItem(item);
            return getAutomaticPlayers(self, forceLocalPlayers).filter(function (p) {
                if (p.canPlayMediaType(item.MediaType)) {
                    if (serverItem) {
                        if (p.canPlayItem) {
                            return p.canPlayItem(item, playOptions);
                        }
                        return true;
                    } else if (item.Url && p.canPlayUrl) {
                        return p.canPlayUrl(item.Url);
                    }
                }

                return false;
            })[0];
        }

        self.setCurrentPlaylistItem = function (playlistItemId, player) {
            player = player || self._currentPlayer;
            if (player && !enableLocalPlaylistManagement(player)) {
                return player.setCurrentPlaylistItem(playlistItemId);
            }

            var newItem;
            var newItemIndex;
            var playlist = self._playQueueManager.getPlaylist();

            for (var i = 0, length = playlist.length; i < length; i++) {
                if (playlist[i].PlaylistItemId === playlistItemId) {
                    newItem = playlist[i];
                    newItemIndex = i;
                    break;
                }
            }

            if (newItem) {
                var newItemPlayOptions = newItem.playOptions || getDefaultPlayOptions();

                playInternal(newItem, newItemPlayOptions, function () {
                    setPlaylistState(newItem.PlaylistItemId, newItemIndex);
                });
            }
        };

        self.removeFromPlaylist = function (playlistItemIds, player) {
            if (!playlistItemIds) {
                throw new Error('Invalid playlistItemIds');
            }

            player = player || self._currentPlayer;
            if (player && !enableLocalPlaylistManagement(player)) {
                return player.removeFromPlaylist(playlistItemIds);
            }

            var removeResult = self._playQueueManager.removeFromPlaylist(playlistItemIds);

            if (removeResult.result === 'empty') {
                return self.stop(player);
            }

            var isCurrentIndex = removeResult.isCurrentIndex;

            events.trigger(player, 'playlistitemremove', [
                {
                    playlistItemIds: playlistItemIds
                }]);

            if (isCurrentIndex) {
                return self.setCurrentPlaylistItem(self._playQueueManager.getPlaylist()[0].PlaylistItemId, player);
            }

            return Promise.resolve();
        };

        self.movePlaylistItem = function (playlistItemId, newIndex, player) {
            player = player || self._currentPlayer;
            if (player && !enableLocalPlaylistManagement(player)) {
                return player.movePlaylistItem(playlistItemId, newIndex);
            }

            var moveResult = self._playQueueManager.movePlaylistItem(playlistItemId, newIndex);

            if (moveResult.result === 'noop') {
                return;
            }

            events.trigger(player, 'playlistitemmove', [
                {
                    playlistItemId: moveResult.playlistItemId,
                    newIndex: moveResult.newIndex
                }]);
        };

        self.getCurrentPlaylistIndex = function (player) {
            player = player || self._currentPlayer;
            if (player && !enableLocalPlaylistManagement(player)) {
                return player.getCurrentPlaylistIndex();
            }

            return self._playQueueManager.getCurrentPlaylistIndex();
        };

        self.getCurrentPlaylistItemId = function (player) {
            player = player || self._currentPlayer;
            if (player && !enableLocalPlaylistManagement(player)) {
                return player.getCurrentPlaylistItemId();
            }

            return self._playQueueManager.getCurrentPlaylistItemId();
        };

        self.channelUp = function (player) {
            player = player || self._currentPlayer;
            return self.nextTrack(player);
        };

        self.channelDown = function (player) {
            player = player || self._currentPlayer;
            return self.previousTrack(player);
        };

        self.nextTrack = function (player) {
            player = player || self._currentPlayer;
            if (player && !enableLocalPlaylistManagement(player)) {
                return player.nextTrack();
            }

            var newItemInfo = self._playQueueManager.getNextItemInfo();

            if (newItemInfo) {
                console.debug('playing next track');

                var newItemPlayOptions = newItemInfo.item.playOptions || getDefaultPlayOptions();

                playInternal(newItemInfo.item, newItemPlayOptions, function () {
                    setPlaylistState(newItemInfo.item.PlaylistItemId, newItemInfo.index);
                });
            }
        };

        self.previousTrack = function (player) {
            player = player || self._currentPlayer;
            if (player && !enableLocalPlaylistManagement(player)) {
                return player.previousTrack();
            }

            var newIndex = self.getCurrentPlaylistIndex(player) - 1;
            if (newIndex >= 0) {
                var playlist = self._playQueueManager.getPlaylist();
                var newItem = playlist[newIndex];

                if (newItem) {
                    var newItemPlayOptions = newItem.playOptions || getDefaultPlayOptions();
                    newItemPlayOptions.startPositionTicks = 0;

                    playInternal(newItem, newItemPlayOptions, function () {
                        setPlaylistState(newItem.PlaylistItemId, newIndex);
                    });
                }
            }
        };

        self.queue = function (options, player = this._currentPlayer) {
            queue(options, '', player);
        };

        self.queueNext = function (options, player = this._currentPlayer) {
            queue(options, 'next', player);
        };

        function queue(options, mode, player) {
            player = player || self._currentPlayer;

            if (!player) {
                return self.play(options);
            }

            if (options.items) {
                return translateItemsForPlayback(options.items, options).then(function (items) {
                    // TODO: Handle options.startIndex for photos
                    queueAll(items, mode, player);
                });
            } else {
                if (!options.serverId) {
                    throw new Error('serverId required!');
                }

                return getItemsForPlayback(options.serverId, {

                    Ids: options.ids.join(',')

                }).then(function (result) {
                    return translateItemsForPlayback(result.Items, options).then(function (items) {
                        // TODO: Handle options.startIndex for photos
                        queueAll(items, mode, player);
                    });
                });
            }
        }

        function queueAll(items, mode, player) {
            if (!items.length) {
                return;
            }

            if (!player.isLocalPlayer) {
                if (mode === 'next') {
                    player.queueNext({
                        items: items
                    });
                } else {
                    player.queue({
                        items: items
                    });
                }
                return;
            }

            var queueDirectToPlayer = player && !enableLocalPlaylistManagement(player);

            if (queueDirectToPlayer) {
                var apiClient = connectionManager.getApiClient(items[0].ServerId);

                player.getDeviceProfile(items[0]).then(function (profile) {
                    setStreamUrls(items, profile, self.getMaxStreamingBitrate(player), apiClient, 0).then(function () {
                        if (mode === 'next') {
                            player.queueNext(items);
                        } else {
                            player.queue(items);
                        }
                    });
                });

                return;
            }

            if (mode === 'next') {
                self._playQueueManager.queueNext(items);
            } else {
                self._playQueueManager.queue(items);
            }
            events.trigger(player, 'playlistitemadd');
        }

        function onPlayerProgressInterval() {
            var player = this;
            sendProgressUpdate(player, 'timeupdate');
        }

        function startPlaybackProgressTimer(player) {
            stopPlaybackProgressTimer(player);

            player._progressInterval = setInterval(onPlayerProgressInterval.bind(player), 10000);
        }

        function stopPlaybackProgressTimer(player) {
            if (player._progressInterval) {
                clearInterval(player._progressInterval);
                player._progressInterval = null;
            }
        }

        function onPlaybackStarted(player, playOptions, streamInfo, mediaSource) {
            if (!player) {
                throw new Error('player cannot be null');
            }

            setCurrentPlayerInternal(player);

            var playerData = getPlayerData(player);

            playerData.streamInfo = streamInfo;

            streamInfo.playbackStartTimeTicks = new Date().getTime() * 10000;

            if (mediaSource) {
                playerData.audioStreamIndex = mediaSource.DefaultAudioStreamIndex;
                playerData.subtitleStreamIndex = mediaSource.DefaultSubtitleStreamIndex;
            } else {
                playerData.audioStreamIndex = null;
                playerData.subtitleStreamIndex = null;
            }

            self._playNextAfterEnded = true;
            var isFirstItem = playOptions.isFirstItem;
            var fullscreen = playOptions.fullscreen;

            var state = self.getPlayerState(player, streamInfo.item, streamInfo.mediaSource);

            reportPlayback(self, state, player, true, state.NowPlayingItem.ServerId, 'reportPlaybackStart');

            state.IsFirstItem = isFirstItem;
            state.IsFullscreen = fullscreen;
            events.trigger(player, 'playbackstart', [state]);
            events.trigger(self, 'playbackstart', [player, state]);

            // only used internally as a safeguard to avoid reporting other events to the server before playback start
            streamInfo.started = true;

            startPlaybackProgressTimer(player);
        }

        function onPlaybackStartedFromSelfManagingPlayer(e, item, mediaSource) {
            var player = this;
            setCurrentPlayerInternal(player);

            var playOptions = item.playOptions || getDefaultPlayOptions();
            var isFirstItem = playOptions.isFirstItem;
            var fullscreen = playOptions.fullscreen;

            playOptions.isFirstItem = false;

            var playerData = getPlayerData(player);
            playerData.streamInfo = {};

            var streamInfo = playerData.streamInfo;
            streamInfo.playbackStartTimeTicks = new Date().getTime() * 10000;

            var state = self.getPlayerState(player, item, mediaSource);

            reportPlayback(self, state, player, true, state.NowPlayingItem.ServerId, 'reportPlaybackStart');

            state.IsFirstItem = isFirstItem;
            state.IsFullscreen = fullscreen;
            events.trigger(player, 'playbackstart', [state]);
            events.trigger(self, 'playbackstart', [player, state]);

            // only used internally as a safeguard to avoid reporting other events to the server before playback start
            streamInfo.started = true;

            startPlaybackProgressTimer(player);
        }

        function onPlaybackStoppedFromSelfManagingPlayer(e, playerStopInfo) {
            var player = this;

            stopPlaybackProgressTimer(player);
            var state = self.getPlayerState(player, playerStopInfo.item, playerStopInfo.mediaSource);

            var nextItem = playerStopInfo.nextItem;
            var nextMediaType = playerStopInfo.nextMediaType;

            var playbackStopInfo = {
                player: player,
                state: state,
                nextItem: (nextItem ? nextItem.item : null),
                nextMediaType: nextMediaType
            };

            state.NextMediaType = nextMediaType;

            var streamInfo = getPlayerData(player).streamInfo;

            // only used internally as a safeguard to avoid reporting other events to the server after playback stopped
            streamInfo.ended = true;

            if (isServerItem(playerStopInfo.item)) {
                state.PlayState.PositionTicks = (playerStopInfo.positionMs || 0) * 10000;

                reportPlayback(self, state, player, true, playerStopInfo.item.ServerId, 'reportPlaybackStopped');
            }

            state.NextItem = playbackStopInfo.nextItem;

            events.trigger(player, 'playbackstop', [state]);
            events.trigger(self, 'playbackstop', [playbackStopInfo]);

            var nextItemPlayOptions = nextItem ? (nextItem.item.playOptions || getDefaultPlayOptions()) : getDefaultPlayOptions();
            var newPlayer = nextItem ? getPlayer(nextItem.item, nextItemPlayOptions) : null;

            if (newPlayer !== player) {
                destroyPlayer(player);
                removeCurrentPlayer(player);
            }
        }

        function enablePlaybackRetryWithTranscoding(streamInfo, errorType, currentlyPreventsVideoStreamCopy, currentlyPreventsAudioStreamCopy) {
            // mediadecodeerror, medianotsupported, network, servererror

            if (streamInfo.mediaSource.SupportsTranscoding && (!currentlyPreventsVideoStreamCopy || !currentlyPreventsAudioStreamCopy)) {
                return true;
            }

            return false;
        }

        function onPlaybackError(e, error) {
            var player = this;
            error = error || {};

            // network
            // mediadecodeerror
            // medianotsupported
            var errorType = error.type;

            console.debug('playbackmanager playback error type: ' + (errorType || ''));

            var streamInfo = error.streamInfo || getPlayerData(player).streamInfo;

            if (streamInfo) {
                var currentlyPreventsVideoStreamCopy = streamInfo.url.toLowerCase().indexOf('allowvideostreamcopy=false') !== -1;
                var currentlyPreventsAudioStreamCopy = streamInfo.url.toLowerCase().indexOf('allowaudiostreamcopy=false') !== -1;

                // Auto switch to transcoding
                if (enablePlaybackRetryWithTranscoding(streamInfo, errorType, currentlyPreventsVideoStreamCopy, currentlyPreventsAudioStreamCopy)) {
                    var startTime = getCurrentTicks(player) || streamInfo.playerStartPositionTicks;

                    changeStream(player, startTime, {

                        // force transcoding
                        EnableDirectPlay: false,
                        EnableDirectStream: false,
                        AllowVideoStreamCopy: false,
                        AllowAudioStreamCopy: currentlyPreventsAudioStreamCopy || currentlyPreventsVideoStreamCopy ? false : null

                    });

                    return;
                }
            }

            var displayErrorCode = 'NoCompatibleStream';
            onPlaybackStopped.call(player, e, displayErrorCode);
        }

        function onPlaybackStopped(e, displayErrorCode) {
            var player = this;

            if (getPlayerData(player).isChangingStream) {
                return;
            }

            stopPlaybackProgressTimer(player);

            // User clicked stop or content ended
            var state = self.getPlayerState(player);
            var data = getPlayerData(player);
            var streamInfo = data.streamInfo;

            var nextItem = self._playNextAfterEnded ? self._playQueueManager.getNextItemInfo() : null;

            var nextMediaType = (nextItem ? nextItem.item.MediaType : null);

            var playbackStopInfo = {
                player: player,
                state: state,
                nextItem: (nextItem ? nextItem.item : null),
                nextMediaType: nextMediaType
            };

            state.NextMediaType = nextMediaType;

            if (isServerItem(streamInfo.item)) {
                if (player.supportsProgress === false && state.PlayState && !state.PlayState.PositionTicks) {
                    state.PlayState.PositionTicks = streamInfo.item.RunTimeTicks;
                }

                // only used internally as a safeguard to avoid reporting other events to the server after playback stopped
                streamInfo.ended = true;

                reportPlayback(self, state, player, true, streamInfo.item.ServerId, 'reportPlaybackStopped');
            }

            state.NextItem = playbackStopInfo.nextItem;

            if (!nextItem) {
                self._playQueueManager.reset();
            }

            events.trigger(player, 'playbackstop', [state]);
            events.trigger(self, 'playbackstop', [playbackStopInfo]);

            var nextItemPlayOptions = nextItem ? (nextItem.item.playOptions || getDefaultPlayOptions()) : getDefaultPlayOptions();
            var newPlayer = nextItem ? getPlayer(nextItem.item, nextItemPlayOptions) : null;

            if (newPlayer !== player) {
                destroyPlayer(player);
                removeCurrentPlayer(player);
            }

            if (displayErrorCode && typeof (displayErrorCode) === 'string') {
                showPlaybackInfoErrorMessage(self, displayErrorCode, nextItem);
            } else if (nextItem) {
                self.nextTrack();
            } else {
                // Nothing more to play - clear data
                data.streamInfo = null;
            }
        }

        function onPlaybackChanging(activePlayer, newPlayer, newItem) {
            var state = self.getPlayerState(activePlayer);

            var serverId = self.currentItem(activePlayer).ServerId;

            // User started playing something new while existing content is playing
            var promise;

            stopPlaybackProgressTimer(activePlayer);
            unbindStopped(activePlayer);

            if (activePlayer === newPlayer) {
                // If we're staying with the same player, stop it
                promise = activePlayer.stop(false);
            } else {
                // If we're switching players, tear down the current one
                promise = activePlayer.stop(true);
            }

            return promise.then(function () {
                bindStopped(activePlayer);

                if (enableLocalPlaylistManagement(activePlayer)) {
                    reportPlayback(self, state, activePlayer, true, serverId, 'reportPlaybackStopped');
                }

                events.trigger(self, 'playbackstop', [{
                    player: activePlayer,
                    state: state,
                    nextItem: newItem,
                    nextMediaType: newItem.MediaType
                }]);
            });
        }

        function bindStopped(player) {
            if (enableLocalPlaylistManagement(player)) {
                events.off(player, 'stopped', onPlaybackStopped);
                events.on(player, 'stopped', onPlaybackStopped);
            }
        }

        function onPlaybackTimeUpdate(e) {
            var player = this;
            sendProgressUpdate(player, 'timeupdate');
        }

        function onPlaybackPause(e) {
            var player = this;
            sendProgressUpdate(player, 'pause');
        }

        function onPlaybackUnpause(e) {
            var player = this;
            sendProgressUpdate(player, 'unpause');
        }

        function onPlaybackVolumeChange(e) {
            var player = this;
            sendProgressUpdate(player, 'volumechange');
        }

        function onRepeatModeChange(e) {
            var player = this;
            sendProgressUpdate(player, 'repeatmodechange');
        }

        function onShuffleQueueModeChange() {
            var player = this;
            sendProgressUpdate(player, 'shufflequeuemodechange');
        }

        function onPlaylistItemMove(e) {
            var player = this;
            sendProgressUpdate(player, 'playlistitemmove', true);
        }

        function onPlaylistItemRemove(e) {
            var player = this;
            sendProgressUpdate(player, 'playlistitemremove', true);
        }

        function onPlaylistItemAdd(e) {
            var player = this;
            sendProgressUpdate(player, 'playlistitemadd', true);
        }

        function unbindStopped(player) {
            events.off(player, 'stopped', onPlaybackStopped);
        }

        function initLegacyVolumeMethods(player) {
            player.getVolume = function () {
                return player.volume();
            };
            player.setVolume = function (val) {
                return player.volume(val);
            };
        }

        function initMediaPlayer(player) {
            players.push(player);
            players.sort(function (a, b) {
                return (a.priority || 0) - (b.priority || 0);
            });

            if (player.isLocalPlayer !== false) {
                player.isLocalPlayer = true;
            }

            player.currentState = {};

            if (!player.getVolume || !player.setVolume) {
                initLegacyVolumeMethods(player);
            }

            if (enableLocalPlaylistManagement(player)) {
                events.on(player, 'error', onPlaybackError);
                events.on(player, 'timeupdate', onPlaybackTimeUpdate);
                events.on(player, 'pause', onPlaybackPause);
                events.on(player, 'unpause', onPlaybackUnpause);
                events.on(player, 'volumechange', onPlaybackVolumeChange);
                events.on(player, 'repeatmodechange', onRepeatModeChange);
                events.on(player, 'shufflequeuemodechange', onShuffleQueueModeChange);
                events.on(player, 'playlistitemmove', onPlaylistItemMove);
                events.on(player, 'playlistitemremove', onPlaylistItemRemove);
                events.on(player, 'playlistitemadd', onPlaylistItemAdd);
            } else if (player.isLocalPlayer) {
                events.on(player, 'itemstarted', onPlaybackStartedFromSelfManagingPlayer);
                events.on(player, 'itemstopped', onPlaybackStoppedFromSelfManagingPlayer);
                events.on(player, 'timeupdate', onPlaybackTimeUpdate);
                events.on(player, 'pause', onPlaybackPause);
                events.on(player, 'unpause', onPlaybackUnpause);
                events.on(player, 'volumechange', onPlaybackVolumeChange);
                events.on(player, 'repeatmodechange', onRepeatModeChange);
                events.on(player, 'shufflequeuemodechange', onShuffleQueueModeChange);
                events.on(player, 'playlistitemmove', onPlaylistItemMove);
                events.on(player, 'playlistitemremove', onPlaylistItemRemove);
                events.on(player, 'playlistitemadd', onPlaylistItemAdd);
            }

            if (player.isLocalPlayer) {
                bindToFullscreenChange(player);
            }
            bindStopped(player);
        }

        events.on(pluginManager, 'registered', function (e, plugin) {
            if (plugin.type === 'mediaplayer') {
                initMediaPlayer(plugin);
            }
        });

        pluginManager.ofType('mediaplayer').map(initMediaPlayer);

        function sendProgressUpdate(player, progressEventName, reportPlaylist) {
            if (!player) {
                throw new Error('player cannot be null');
            }

            var state = self.getPlayerState(player);

            if (state.NowPlayingItem) {
                var serverId = state.NowPlayingItem.ServerId;

                var streamInfo = getPlayerData(player).streamInfo;

                if (streamInfo && streamInfo.started && !streamInfo.ended) {
                    reportPlayback(self, state, player, reportPlaylist, serverId, 'reportPlaybackProgress', progressEventName);
                }

                if (streamInfo && streamInfo.liveStreamId) {
                    if (new Date().getTime() - (streamInfo.lastMediaInfoQuery || 0) >= 600000) {
                        getLiveStreamMediaInfo(player, streamInfo, self.currentMediaSource(player), streamInfo.liveStreamId, serverId);
                    }
                }
            }
        }

        function getLiveStreamMediaInfo(player, streamInfo, mediaSource, liveStreamId, serverId) {
            console.debug('getLiveStreamMediaInfo');

            streamInfo.lastMediaInfoQuery = new Date().getTime();

            var apiClient = connectionManager.getApiClient(serverId);

            if (!apiClient.isMinServerVersion('3.2.70.7')) {
                return;
            }

            connectionManager.getApiClient(serverId).getLiveStreamMediaInfo(liveStreamId).then(function (info) {
                mediaSource.MediaStreams = info.MediaStreams;
                events.trigger(player, 'mediastreamschange');
            }, function () {

            });
        }

        self.onAppClose = function () {
            var player = this._currentPlayer;

            // Try to report playback stopped before the app closes
            if (player && this.isPlaying(player)) {
                this._playNextAfterEnded = false;
                onPlaybackStopped.call(player);
            }
        };

        self.playbackStartTime = function (player) {
            player = player || this._currentPlayer;
            if (player && !enableLocalPlaylistManagement(player) && !player.isLocalPlayer) {
                return player.playbackStartTime();
            }

            var streamInfo = getPlayerData(player).streamInfo;
            return streamInfo ? streamInfo.playbackStartTimeTicks : null;
        };

        if (apphost.supports('remotecontrol')) {
            require(['serverNotifications'], function (serverNotifications) {
                events.on(serverNotifications, 'ServerShuttingDown', self.setDefaultPlayerActive.bind(self));
                events.on(serverNotifications, 'ServerRestarting', self.setDefaultPlayerActive.bind(self));
            });
        }
    }

    PlaybackManager.prototype.getCurrentPlayer = function () {
        return this._currentPlayer;
    };

    PlaybackManager.prototype.currentTime = function (player) {
        player = player || this._currentPlayer;
        if (player && !enableLocalPlaylistManagement(player) && !player.isLocalPlayer) {
            return player.currentTime();
        }

        return this.getCurrentTicks(player);
    };

    PlaybackManager.prototype.nextItem = function (player) {
        player = player || this._currentPlayer;

        if (player && !enableLocalPlaylistManagement(player)) {
            return player.nextItem();
        }

        var nextItem = this._playQueueManager.getNextItemInfo();

        if (!nextItem || !nextItem.item) {
            return Promise.reject();
        }

        var apiClient = connectionManager.getApiClient(nextItem.item.ServerId);
        return apiClient.getItem(apiClient.getCurrentUserId(), nextItem.item.Id);
    };

    PlaybackManager.prototype.canQueue = function (item) {
        if (item.Type === 'MusicAlbum' || item.Type === 'MusicArtist' || item.Type === 'MusicGenre') {
            return this.canQueueMediaType('Audio');
        }
        return this.canQueueMediaType(item.MediaType);
    };

    PlaybackManager.prototype.canQueueMediaType = function (mediaType) {
        if (this._currentPlayer) {
            return this._currentPlayer.canPlayMediaType(mediaType);
        }

        return false;
    };

    PlaybackManager.prototype.isMuted = function (player) {
        player = player || this._currentPlayer;

        if (player) {
            return player.isMuted();
        }

        return false;
    };

    PlaybackManager.prototype.setMute = function (mute, player) {
        player = player || this._currentPlayer;

        if (player) {
            player.setMute(mute);
        }
    };

    PlaybackManager.prototype.toggleMute = function (mute, player) {
        player = player || this._currentPlayer;
        if (player) {
            if (player.toggleMute) {
                player.toggleMute();
            } else {
                player.setMute(!player.isMuted());
            }
        }
    };

    PlaybackManager.prototype.toggleDisplayMirroring = function () {
        this.enableDisplayMirroring(!this.enableDisplayMirroring());
    };

    PlaybackManager.prototype.enableDisplayMirroring = function (enabled) {
        if (enabled != null) {
            var val = enabled ? '1' : '0';
            appSettings.set('displaymirror', val);
            return;
        }

        return (appSettings.get('displaymirror') || '') !== '0';
    };

    PlaybackManager.prototype.nextChapter = function (player) {
        player = player || this._currentPlayer;
        var item = this.currentItem(player);

        var ticks = this.getCurrentTicks(player);

        var nextChapter = (item.Chapters || []).filter(function (i) {
            return i.StartPositionTicks > ticks;
        })[0];

        if (nextChapter) {
            this.seek(nextChapter.StartPositionTicks, player);
        } else {
            this.nextTrack(player);
        }
    };

    PlaybackManager.prototype.previousChapter = function (player) {
        player = player || this._currentPlayer;
        var item = this.currentItem(player);

        var ticks = this.getCurrentTicks(player);

        // Go back 10 seconds
        ticks -= 100000000;

        // If there's no previous track, then at least rewind to beginning
        if (this.getCurrentPlaylistIndex(player) === 0) {
            ticks = Math.max(ticks, 0);
        }

        var previousChapters = (item.Chapters || []).filter(function (i) {
            return i.StartPositionTicks <= ticks;
        });

        if (previousChapters.length) {
            this.seek(previousChapters[previousChapters.length - 1].StartPositionTicks, player);
        } else {
            this.previousTrack(player);
        }
    };

    PlaybackManager.prototype.fastForward = function (player) {
        player = player || this._currentPlayer;

        if (player.fastForward != null) {
            player.fastForward(userSettings.skipForwardLength());
            return;
        }

        // Go back 15 seconds
        var offsetTicks = userSettings.skipForwardLength() * 10000;

        this.seekRelative(offsetTicks, player);
    };

    PlaybackManager.prototype.rewind = function (player) {
        player = player || this._currentPlayer;

        if (player.rewind != null) {
            player.rewind(userSettings.skipBackLength());
            return;
        }

        // Go back 15 seconds
        var offsetTicks = 0 - (userSettings.skipBackLength() * 10000);

        this.seekRelative(offsetTicks, player);
    };

    PlaybackManager.prototype.seekPercent = function (percent, player) {
        player = player || this._currentPlayer;

        var ticks = this.duration(player) || 0;

        percent /= 100;
        ticks *= percent;
        this.seek(parseInt(ticks), player);
    };

    PlaybackManager.prototype.seekMs = function (ms, player) {
        player = player || this._currentPlayer;

        var ticks = ms * 10000;
        this.seek(ticks, player);
    };

    PlaybackManager.prototype.playTrailers = function (item) {
        var player = this._currentPlayer;

        if (player && player.playTrailers) {
            return player.playTrailers(item);
        }

        var apiClient = connectionManager.getApiClient(item.ServerId);

        var instance = this;

        if (item.LocalTrailerCount) {
            return apiClient.getLocalTrailers(apiClient.getCurrentUserId(), item.Id).then(function (result) {
                return instance.play({
                    items: result
                });
            });
        } else {
            var remoteTrailers = item.RemoteTrailers || [];

            if (!remoteTrailers.length) {
                return Promise.reject();
            }

            return this.play({
                items: remoteTrailers.map(function (t) {
                    return {
                        Name: t.Name || (item.Name + ' Trailer'),
                        Url: t.Url,
                        MediaType: 'Video',
                        Type: 'Trailer',
                        ServerId: apiClient.serverId()
                    };
                })
            });
        }
    };

    PlaybackManager.prototype.getSubtitleUrl = function (textStream, serverId) {
        var apiClient = connectionManager.getApiClient(serverId);

        return !textStream.IsExternalUrl ? apiClient.getUrl(textStream.DeliveryUrl) : textStream.DeliveryUrl;
    };

    PlaybackManager.prototype.stop = function (player) {
        player = player || this._currentPlayer;

        if (player) {
            if (enableLocalPlaylistManagement(player)) {
                this._playNextAfterEnded = false;
            }

            // TODO: remove second param
            return player.stop(true, true);
        }

        return Promise.resolve();
    };

    PlaybackManager.prototype.getBufferedRanges = function (player) {
        player = player || this._currentPlayer;

        if (player) {
            if (player.getBufferedRanges) {
                return player.getBufferedRanges();
            }
        }

        return [];
    };

    PlaybackManager.prototype.playPause = function (player) {
        player = player || this._currentPlayer;

        if (player) {
            if (player.playPause) {
                return player.playPause();
            }

            if (player.paused()) {
                return this.unpause(player);
            } else {
                return this.pause(player);
            }
        }
    };

    PlaybackManager.prototype.paused = function (player) {
        player = player || this._currentPlayer;

        if (player) {
            return player.paused();
        }
    };

    PlaybackManager.prototype.pause = function (player) {
        player = player || this._currentPlayer;

        if (player) {
            player.pause();
        }
    };

    PlaybackManager.prototype.unpause = function (player) {
        player = player || this._currentPlayer;

        if (player) {
            player.unpause();
        }
    };

    PlaybackManager.prototype.setPlaybackRate = function (value, player = this._currentPlayer) {
        if (player && player.setPlaybackRate) {
            player.setPlaybackRate(value);
        }
    };

    PlaybackManager.prototype.getPlaybackRate = function (player = this._currentPlayer) {
        if (player && player.getPlaybackRate) {
            return player.getPlaybackRate();
        }

        return null;
    };

    PlaybackManager.prototype.instantMix = function (item, player) {
        player = player || this._currentPlayer;
        if (player && player.instantMix) {
            return player.instantMix(item);
        }

        var apiClient = connectionManager.getApiClient(item.ServerId);

        var options = {};
        options.UserId = apiClient.getCurrentUserId();
        options.Limit = 200;

        var instance = this;

        apiClient.getInstantMixFromItem(item.Id, options).then(function (result) {
            instance.play({
                items: result.Items
            });
        });
    };

    PlaybackManager.prototype.shuffle = function (shuffleItem, player) {
        player = player || this._currentPlayer;
        if (player && player.shuffle) {
            return player.shuffle(shuffleItem);
        }

        return this.play({ items: [shuffleItem], shuffle: true });
    };

    PlaybackManager.prototype.audioTracks = function (player) {
        player = player || this._currentPlayer;
        if (player.audioTracks) {
            var result = player.audioTracks();
            if (result) {
                return result;
            }
        }

        var mediaSource = this.currentMediaSource(player);

        var mediaStreams = (mediaSource || {}).MediaStreams || [];
        return mediaStreams.filter(function (s) {
            return s.Type === 'Audio';
        });
    };

    PlaybackManager.prototype.subtitleTracks = function (player) {
        player = player || this._currentPlayer;
        if (player.subtitleTracks) {
            var result = player.subtitleTracks();
            if (result) {
                return result;
            }
        }

        var mediaSource = this.currentMediaSource(player);

        var mediaStreams = (mediaSource || {}).MediaStreams || [];
        return mediaStreams.filter(function (s) {
            return s.Type === 'Subtitle';
        });
    };

    PlaybackManager.prototype.getSupportedCommands = function (player) {
        player = player || this._currentPlayer || { isLocalPlayer: true };

        if (player.isLocalPlayer) {
            var list = [
                'GoHome',
                'GoToSettings',
                'VolumeUp',
                'VolumeDown',
                'Mute',
                'Unmute',
                'ToggleMute',
                'SetVolume',
                'SetAudioStreamIndex',
                'SetSubtitleStreamIndex',
                'SetMaxStreamingBitrate',
                'DisplayContent',
                'GoToSearch',
                'DisplayMessage',
                'SetRepeatMode',
                'SetShuffleQueue',
                'PlayMediaSource',
                'PlayTrailers'
            ];

            if (apphost.supports('fullscreenchange')) {
                list.push('ToggleFullscreen');
            }

            if (player.supports) {
                if (player.supports('PictureInPicture')) {
                    list.push('PictureInPicture');
                }
                if (player.supports('AirPlay')) {
                    list.push('AirPlay');
                }
                if (player.supports('SetBrightness')) {
                    list.push('SetBrightness');
                }
                if (player.supports('SetAspectRatio')) {
                    list.push('SetAspectRatio');
                }
                if (player.supports('PlaybackRate')) {
                    list.push('PlaybackRate');
                }
            }

            return list;
        }

        var info = this.getPlayerInfo();
        return info ? info.supportedCommands : [];
    };

    PlaybackManager.prototype.setRepeatMode = function (value, player = this._currentPlayer) {
        if (player && !enableLocalPlaylistManagement(player)) {
            return player.setRepeatMode(value);
        }

        this._playQueueManager.setRepeatMode(value);
        events.trigger(player, 'repeatmodechange');
    };

    PlaybackManager.prototype.getRepeatMode = function (player = this._currentPlayer) {
        if (player && !enableLocalPlaylistManagement(player)) {
            return player.getRepeatMode();
        }

        return this._playQueueManager.getRepeatMode();
    };

    PlaybackManager.prototype.setQueueShuffleMode = function (value, player = this._currentPlayer) {
        if (player && !enableLocalPlaylistManagement(player)) {
            return player.setQueueShuffleMode(value);
        }

        this._playQueueManager.setShuffleMode(value);
        events.trigger(player, 'shufflequeuemodechange');
    };

    PlaybackManager.prototype.getQueueShuffleMode = function (player = this._currentPlayer) {
        if (player && !enableLocalPlaylistManagement(player)) {
            return player.getQueueShuffleMode();
        }

        return this._playQueueManager.getShuffleMode();
    };

    PlaybackManager.prototype.toggleQueueShuffleMode = function (player = this._currentPlayer) {
        let currentvalue;
        if (player && !enableLocalPlaylistManagement(player)) {
            currentvalue = player.getQueueShuffleMode();
            switch (currentvalue) {
                case 'Shuffle':
                    player.setQueueShuffleMode('Sorted');
                    break;
                case 'Sorted':
                    player.setQueueShuffleMode('Shuffle');
                    break;
                default:
                    throw new TypeError('current value for shufflequeue is invalid');
            }
        } else {
            this._playQueueManager.toggleShuffleMode();
        }
        events.trigger(player, 'shufflequeuemodechange');
    };

    PlaybackManager.prototype.clearQueue = function (clearCurrentItem = false, player = this._currentPlayer) {
        if (player && !enableLocalPlaylistManagement(player)) {
            return player.clearQueue(clearCurrentItem);
        }

        this._playQueueManager.clearPlaylist(clearCurrentItem);
        events.trigger(player, 'playlistitemremove');
    };

    PlaybackManager.prototype.trySetActiveDeviceName = function (name) {
        name = normalizeName(name);

        var instance = this;
        instance.getTargets().then(function (result) {
            var target = result.filter(function (p) {
                return normalizeName(p.name) === name;
            })[0];

            if (target) {
                instance.trySetActivePlayer(target.playerName, target);
            }
        });
    };

    PlaybackManager.prototype.displayContent = function (options, player) {
        player = player || this._currentPlayer;
        if (player && player.displayContent) {
            player.displayContent(options);
        }
    };

    PlaybackManager.prototype.beginPlayerUpdates = function (player) {
        if (player.beginPlayerUpdates) {
            player.beginPlayerUpdates();
        }
    };

    PlaybackManager.prototype.endPlayerUpdates = function (player) {
        if (player.endPlayerUpdates) {
            player.endPlayerUpdates();
        }
    };

    PlaybackManager.prototype.setDefaultPlayerActive = function () {
        this.setActivePlayer('localplayer');
    };

    PlaybackManager.prototype.removeActivePlayer = function (name) {
        var playerInfo = this.getPlayerInfo();
        if (playerInfo) {
            if (playerInfo.name === name) {
                this.setDefaultPlayerActive();
            }
        }
    };

    PlaybackManager.prototype.removeActiveTarget = function (id) {
        var playerInfo = this.getPlayerInfo();
        if (playerInfo) {
            if (playerInfo.id === id) {
                this.setDefaultPlayerActive();
            }
        }
    };

    PlaybackManager.prototype.sendCommand = function (cmd, player) {
        console.debug('MediaController received command: ' + cmd.Name);
        switch (cmd.Name) {
            case 'SetRepeatMode':
                this.setRepeatMode(cmd.Arguments.RepeatMode, player);
                break;
            case 'SetShuffleQueue':
                this.setQueueShuffleMode(cmd.Arguments.ShuffleMode, player);
                break;
            case 'VolumeUp':
                this.volumeUp(player);
                break;
            case 'VolumeDown':
                this.volumeDown(player);
                break;
            case 'Mute':
                this.setMute(true, player);
                break;
            case 'Unmute':
                this.setMute(false, player);
                break;
            case 'ToggleMute':
                this.toggleMute(player);
                break;
            case 'SetVolume':
                this.setVolume(cmd.Arguments.Volume, player);
                break;
            case 'SetAspectRatio':
                this.setAspectRatio(cmd.Arguments.AspectRatio, player);
                break;
            case 'SetBrightness':
                this.setBrightness(cmd.Arguments.Brightness, player);
                break;
            case 'SetAudioStreamIndex':
                this.setAudioStreamIndex(parseInt(cmd.Arguments.Index), player);
                break;
            case 'SetSubtitleStreamIndex':
                this.setSubtitleStreamIndex(parseInt(cmd.Arguments.Index), player);
                break;
            case 'SetMaxStreamingBitrate':
                this.setMaxStreamingBitrate(parseInt(cmd.Arguments.Bitrate), player);
                break;
            case 'ToggleFullscreen':
                this.toggleFullscreen(player);
                break;
            default:
                if (player.sendCommand) {
                    player.sendCommand(cmd);
                }
                break;
        }
    };

    return new PlaybackManager();
});<|MERGE_RESOLUTION|>--- conflicted
+++ resolved
@@ -1,11 +1,8 @@
 define(['events', 'datetime', 'appSettings', 'itemHelper', 'pluginManager', 'playQueueManager', 'userSettings', 'globalize', 'connectionManager', 'loading', 'apphost', 'screenfull'], function (events, datetime, appSettings, itemHelper, pluginManager, PlayQueueManager, userSettings, globalize, connectionManager, loading, apphost, screenfull) {
     'use strict';
 
-<<<<<<< HEAD
     loading = loading.default || loading;
-=======
     PlayQueueManager = PlayQueueManager.default || PlayQueueManager;
->>>>>>> b1e11688
 
     function enableLocalPlaylistManagement(player) {
         if (player.getPlaylist) {
