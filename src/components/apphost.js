define(["appSettings", "browser", "events", "htmlMediaHelper", "webSettings"], function (appSettings, browser, events, htmlMediaHelper, webSettings) {
    "use strict";

    function getBaseProfileOptions(item) {
        var disableHlsVideoAudioCodecs = [];

        if (item && htmlMediaHelper.enableHlsJsPlayer(item.RunTimeTicks, item.MediaType)) {
            if (browser.edge || browser.msie) {
                disableHlsVideoAudioCodecs.push("mp3");
            }

            disableHlsVideoAudioCodecs.push("ac3");
            disableHlsVideoAudioCodecs.push("eac3");
            disableHlsVideoAudioCodecs.push("opus");
        }

        return {
            enableMkvProgressive: false,
            disableHlsVideoAudioCodecs: disableHlsVideoAudioCodecs
        };
    }

    function getDeviceProfileForWindowsUwp(item) {
        return new Promise(function (resolve, reject) {
            require(["browserdeviceprofile", "environments/windows-uwp/mediacaps"], function (profileBuilder, uwpMediaCaps) {
                var profileOptions = getBaseProfileOptions(item);
                profileOptions.supportsDts = uwpMediaCaps.supportsDTS();
                profileOptions.supportsTrueHd = uwpMediaCaps.supportsDolby();
                profileOptions.audioChannels = uwpMediaCaps.getAudioChannels();
                resolve(profileBuilder(profileOptions));
            });
        });
    }

    function getDeviceProfile(item, options) {
        options = options || {};

        if (self.Windows) {
            return getDeviceProfileForWindowsUwp(item);
        }

        return new Promise(function (resolve) {
            require(["browserdeviceprofile"], function (profileBuilder) {
                var profile;

                if (window.NativeShell) {
                    profile = window.NativeShell.AppHost.getDeviceProfile(profileBuilder);
                } else {
                    profile = profileBuilder(getBaseProfileOptions(item));

                    if (item && !options.isRetry && "allcomplexformats" !== appSettings.get("subtitleburnin")) {
                        if (!browser.orsay && !browser.tizen) {
                            profile.SubtitleProfiles.push({
                                Format: "ass",
                                Method: "External"
                            });
                            profile.SubtitleProfiles.push({
                                Format: "ssa",
                                Method: "External"
                            });
                        }
                    }
                }

                resolve(profile);
            });
        });
    }

    function escapeRegExp(str) {
        return str.replace(/([.*+?^=!:${}()|\[\]\/\\])/g, "\\$1");
    }

    function replaceAll(originalString, strReplace, strWith) {
        var strReplace2 = escapeRegExp(strReplace);
        var reg = new RegExp(strReplace2, "ig");
        return originalString.replace(reg, strWith);
    }

    function generateDeviceId() {
        var keys = [];

        if (keys.push(navigator.userAgent), keys.push(new Date().getTime()), self.btoa) {
            var result = replaceAll(btoa(keys.join("|")), "=", "1");
            return Promise.resolve(result);
        }

        return Promise.resolve(new Date().getTime());
    }

    function getDeviceId() {
        var key = "_deviceId2";
        var deviceId = appSettings.get(key);

        if (deviceId) {
            return Promise.resolve(deviceId);
        }

        return generateDeviceId().then(function (deviceId) {
            appSettings.set(key, deviceId);
            return deviceId;
        });
    }

    function getDeviceName() {
        var deviceName;
        deviceName = browser.tizen ? "Samsung Smart TV" : browser.web0s ? "LG Smart TV" : browser.operaTv ? "Opera TV" : browser.xboxOne ? "Xbox One" : browser.ps4 ? "Sony PS4" : browser.chrome ? "Chrome" : browser.edge ? "Edge" : browser.firefox ? "Firefox" : browser.msie ? "Internet Explorer" : browser.opera ? "Opera" : browser.safari ? "Safari" : "Web Browser";

        if (browser.ipad) {
            deviceName += " iPad";
        } else {
            if (browser.iphone) {
                deviceName += " iPhone";
            } else {
                if (browser.android) {
                    deviceName += " Android";
                }
            }
        }

        return deviceName;
    }

    function supportsVoiceInput() {
        if (!browser.tv) {
            return window.SpeechRecognition || window.webkitSpeechRecognition || window.mozSpeechRecognition || window.oSpeechRecognition || window.msSpeechRecognition;
        }

        return false;
    }

    function supportsFullscreen() {
        if (browser.tv) {
            return false;
        }

        var element = document.documentElement;
        return (element.requestFullscreen || element.mozRequestFullScreen || element.webkitRequestFullscreen || element.msRequestFullscreen) || document.createElement("video").webkitEnterFullscreen;
    }

    function getSyncProfile() {
        return new Promise(function (resolve) {
            require(["browserdeviceprofile", "appSettings"], function (profileBuilder, appSettings) {
                var profile;

                if (window.NativeShell) {
                    profile = window.NativeShell.AppHost.getSyncProfile(profileBuilder, appSettings);
                } else {
                    profile = profileBuilder();
                    profile.MaxStaticMusicBitrate = appSettings.maxStaticMusicBitrate();
                }

                resolve(profile);
            });
        });
    }

    function getDefaultLayout() {
        return "desktop";
    }

    function supportsHtmlMediaAutoplay() {
        if (browser.edgeUwp || browser.tizen || browser.web0s || browser.orsay || browser.operaTv || browser.ps4 || browser.xboxOne) {
            return true;
        }

        if (browser.mobile) {
            return false;
        }

        return true;
    }

    function supportsCue() {
        try {
            var video = document.createElement("video");
            var style = document.createElement("style");

            style.textContent = "video::cue {background: inherit}";
            document.body.appendChild(style);
            document.body.appendChild(video);

            var cue = window.getComputedStyle(video, "::cue").background;
            document.body.removeChild(style);
            document.body.removeChild(video);

            return !!cue.length;
        } catch (err) {
            console.error("error detecting cue support: " + err);
            return false;
        }
    }

    function onAppVisible() {
        if (isHidden) {
            isHidden = false;
            console.debug("triggering app resume event");
            events.trigger(appHost, "resume");
        }
    }

    function onAppHidden() {
        if (!isHidden) {
            isHidden = true;
            console.debug("app is hidden");
        }
    }

    var supportedFeatures = function () {
        var features = [];

        if (navigator.share) {
            features.push("sharing");
        }

        if (!browser.edgeUwp && !browser.tv && !browser.xboxOne && !browser.ps4) {
            features.push("filedownload");
        }

        if (browser.operaTv || browser.tizen || browser.orsay || browser.web0s) {
            features.push("exit");
        } else {
            features.push("exitmenu");
            features.push("plugins");
        }

        if (!browser.operaTv && !browser.tizen && !browser.orsay && !browser.web0s && !browser.ps4) {
            features.push("externallinks");
            features.push("externalpremium");
        }

        if (!browser.operaTv) {
            features.push("externallinkdisplay");
        }

        if (supportsVoiceInput()) {
            features.push("voiceinput");
        }

        if (!browser.tv && !browser.xboxOne) {
            browser.ps4;
        }

        if (supportsHtmlMediaAutoplay()) {
            features.push("htmlaudioautoplay");
            features.push("htmlvideoautoplay");
        }

        if (browser.edgeUwp) {
            features.push("sync");
        }

        if (supportsFullscreen()) {
            features.push("fullscreenchange");
        }

        if (browser.chrome || browser.edge && !browser.slow) {
            if (!browser.noAnimation && !browser.edgeUwp && !browser.xboxOne) {
                features.push("imageanalysis");
            }
        }

        if (browser.tv || browser.xboxOne || browser.ps4 || browser.mobile) {
            features.push("physicalvolumecontrol");
        }

        if (!browser.tv && !browser.xboxOne && !browser.ps4) {
            features.push("remotecontrol");
        }

        if (!browser.operaTv && !browser.tizen && !browser.orsay && !browser.web0s && !browser.edgeUwp) {
            features.push("remotevideo");
        }

        features.push("displaylanguage");
        features.push("otherapppromotions");
        features.push("displaymode");
        features.push("targetblank");
        features.push("screensaver");

<<<<<<< HEAD
        if (webSettings.enableMultiServer()) {
            features.push("multiserver")
        }

        if (!browser.orsay && !browser.tizen && !browser.msie && (browser.firefox || browser.ps4 || browser.edge || supportsCue())) {
=======
        if (!browser.orsay && !browser.msie && (browser.firefox || browser.ps4 || browser.edge || supportsCue())) {
>>>>>>> c202339b
            features.push("subtitleappearancesettings");
        }

        if (!browser.orsay) {
            features.push("subtitleburnsettings");
        }

        if (!browser.tv && !browser.ps4 && !browser.xboxOne) {
            features.push("fileinput");
        }

        if (browser.chrome) {
            features.push("chromecast");
        }

        return features;
    }();

    /**
      * Do exit according to platform
      */
    function doExit() {
        try {
            if (window.NativeShell) {
                window.NativeShell.AppHost.exit();
            } else if (browser.tizen) {
                tizen.application.getCurrentApplication().exit();
            } else if (browser.web0s) {
                webOS.platformBack();
            } else {
                window.close();
            }
        } catch (err) {
            console.error("error closing application: " + err);
        }
    }

    var exitPromise;

    /**
      * Ask user for exit
      */
    function askForExit() {
        if (exitPromise) {
            return;
        }

        require(["actionsheet"], function (actionsheet) {
            exitPromise = actionsheet.show({
                title: Globalize.translate("MessageConfirmAppExit"),
                items: [
                    {id: "yes", name: Globalize.translate("Yes")},
                    {id: "no", name: Globalize.translate("No")}
                ]
            }).then(function (value) {
                if (value === "yes") {
                    doExit();
                }
            }).finally(function () {
                exitPromise = null;
            });
        });
    }

    var deviceId;
    var deviceName;
    var appName = "Jellyfin Web";
    var appVersion = "10.5.0";
    var visibilityChange;
    var visibilityState;

    var appHost = {
        getWindowState: function () {
            return document.windowState || "Normal";
        },
        setWindowState: function (state) {
            alert("setWindowState is not supported and should not be called");
        },
        exit: function () {
            if (!!window.appMode && browser.tizen) {
                askForExit();
            } else {
                doExit();
            }
        },
        supports: function (command) {
            if (window.NativeShell) {
                return window.NativeShell.AppHost.supports(command);
            }

            return -1 !== supportedFeatures.indexOf(command.toLowerCase());
        },
        preferVisualCards: browser.android || browser.chrome,
        moreIcon: browser.android ? "more_vert" : "more_horiz",
        getSyncProfile: getSyncProfile,
        getDefaultLayout: function () {
            if (window.NativeShell) {
                return window.NativeShell.AppHost.getDefaultLayout();
            }

            return getDefaultLayout()
        },
        getDeviceProfile: getDeviceProfile,
        init: function () {
            if (window.NativeShell) {
                return window.NativeShell.AppHost.init();
            }

            deviceName = getDeviceName();
            getDeviceId().then(function (id) {
                deviceId = id;
            });
        },
        deviceName: function () {
            return window.NativeShell ? window.NativeShell.AppHost.deviceName() : deviceName;
        },
        deviceId: function () {
            return window.NativeShell ? window.NativeShell.AppHost.deviceId() : deviceId;
        },
        appName: function () {
            return window.NativeShell ? window.NativeShell.AppHost.appName() : appName;
        },
        appVersion: function () {
            return window.NativeShell ? window.NativeShell.AppHost.appVersion() : appVersion;
        },
        getPushTokenInfo: function () {
            return {};
        },
        setThemeColor: function (color) {
            var metaThemeColor = document.querySelector("meta[name=theme-color]");

            if (metaThemeColor) {
                metaThemeColor.setAttribute("content", color);
            }
        },
        setUserScalable: function (scalable) {
            if (!browser.tv) {
                var att = scalable ? "width=device-width, initial-scale=1, minimum-scale=1, user-scalable=yes" : "width=device-width, initial-scale=1, minimum-scale=1, maximum-scale=1, user-scalable=no";
                document.querySelector("meta[name=viewport]").setAttribute("content", att);
            }
        }
    };

    var doc = self.document;
    var isHidden = false;

    if (doc) {
        if (void 0 !== doc.visibilityState) {
            visibilityChange = "visibilitychange";
            visibilityState = "hidden";
        } else {
            if (void 0 !== doc.mozHidden) {
                visibilityChange = "mozvisibilitychange";
                visibilityState = "mozVisibilityState";
            } else {
                if (void 0 !== doc.msHidden) {
                    visibilityChange = "msvisibilitychange";
                    visibilityState = "msVisibilityState";
                } else {
                    if (void 0 !== doc.webkitHidden) {
                        visibilityChange = "webkitvisibilitychange";
                        visibilityState = "webkitVisibilityState";
                    }
                }
            }
        }
    }

    if (doc) {
        doc.addEventListener(visibilityChange, function () {
            if (document[visibilityState]) {
                onAppHidden();
            } else {
                onAppVisible();
            }
        });
    }

    if (self.addEventListener) {
        self.addEventListener("focus", onAppVisible);
        self.addEventListener("blur", onAppHidden);
    }

    return appHost;
});<|MERGE_RESOLUTION|>--- conflicted
+++ resolved
@@ -278,15 +278,11 @@
         features.push("targetblank");
         features.push("screensaver");
 
-<<<<<<< HEAD
         if (webSettings.enableMultiServer()) {
             features.push("multiserver")
         }
 
-        if (!browser.orsay && !browser.tizen && !browser.msie && (browser.firefox || browser.ps4 || browser.edge || supportsCue())) {
-=======
         if (!browser.orsay && !browser.msie && (browser.firefox || browser.ps4 || browser.edge || supportsCue())) {
->>>>>>> c202339b
             features.push("subtitleappearancesettings");
         }
 
