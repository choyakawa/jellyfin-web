--- conflicted
+++ resolved
@@ -32,16 +32,6 @@
         function registerPlugin(plugin) {
             instance.register(plugin);
 
-<<<<<<< HEAD
-            require([url, 'globalize', 'appRouter'], function (pluginFactory, globalize, appRouter) {
-
-                var plugin = pluginFactory.default ? new pluginFactory.default() : new pluginFactory();
-
-                // See if it's already installed
-                var existing = instance.pluginsList.filter(function (p) {
-                    return p.id === plugin.id;
-                })[0];
-=======
             if (plugin.getRoutes) {
                 plugin.getRoutes().forEach(function (route) {
                     definePluginRoute(instance, route, plugin);
@@ -62,7 +52,6 @@
                 });
             }
         }
->>>>>>> ab854f41
 
         if (typeof pluginSpec === 'string') {
             console.debug('Loading plugin (via deprecated requirejs method): ' + pluginSpec);
