<<<<<<< HEAD
define(['events', 'playbackManager', 'pluginManager', 'inputManager', 'connectionManager', 'userSettings'], function (events, playbackManager, pluginManager, inputManager, connectionManager, userSettings) {
    'use strict';

    playbackManager = playbackManager.default || playbackManager;

    function getMinIdleTime() {
        // Returns the minimum amount of idle time required before the screen saver can be displayed
        //time units used Millisecond
        return 180000;
=======
import events from 'events';
import playbackManager from 'playbackManager';
import pluginManager from 'pluginManager';
import inputManager from 'inputManager';
import connectionManager from 'connectionManager';
import * as userSettings from 'userSettings';

function getMinIdleTime() {
    // Returns the minimum amount of idle time required before the screen saver can be displayed
    //time units used Millisecond
    return 180000;
}

let lastFunctionalEvent = 0;

function getFunctionalEventIdleTime() {
    return new Date().getTime() - lastFunctionalEvent;
}

events.on(playbackManager, 'playbackstop', function (e, stopInfo) {
    const state = stopInfo.state;
    if (state.NowPlayingItem && state.NowPlayingItem.MediaType == 'Video') {
        lastFunctionalEvent = new Date().getTime();
    }
});

function getScreensaverPlugin(isLoggedIn) {
    let option;
    try {
        option = userSettings.get('screensaver', false);
    } catch (err) {
        option = isLoggedIn ? 'backdropscreensaver' : 'logoscreensaver';
>>>>>>> c7c96f7c
    }

    const plugins = pluginManager.ofType('screensaver');

    for (const plugin of plugins) {
        if (plugin.id === option) {
            return plugin;
        }
    }

<<<<<<< HEAD
    events.on(playbackManager, 'playbackstop', function (e, stopInfo) {
        var state = stopInfo.state;
        if (state.NowPlayingItem && state.NowPlayingItem.MediaType == 'Video') {
            lastFunctionalEvent = new Date().getTime();
        }
    });

    function getScreensaverPlugin(isLoggedIn) {
        var option;
        try {
            option = userSettings.get('screensaver', false);
        } catch (err) {
            option = isLoggedIn ? 'backdropscreensaver' : 'logoscreensaver';
        }

        var plugins = pluginManager.ofType('screensaver');
=======
    return null;
}

function ScreenSaverManager() {
    let activeScreenSaver;

    function showScreenSaver(screensaver) {
        if (activeScreenSaver) {
            throw new Error('An existing screensaver is already active.');
        }

        console.debug('Showing screensaver ' + screensaver.name);
>>>>>>> c7c96f7c

        screensaver.show();
        activeScreenSaver = screensaver;

        if (screensaver.hideOnClick !== false) {
            window.addEventListener('click', hide, true);
        }
        if (screensaver.hideOnMouse !== false) {
            window.addEventListener('mousemove', hide, true);
        }
        if (screensaver.hideOnKey !== false) {
            window.addEventListener('keydown', hide, true);
        }
    }

<<<<<<< HEAD
    function ScreenSaverManager() {
        var self = this;
        var activeScreenSaver;

        function showScreenSaver(screensaver) {
            if (activeScreenSaver) {
                throw new Error('An existing screensaver is already active.');
            }

            console.debug('Showing screensaver ' + screensaver.name);
=======
    function hide() {
        if (activeScreenSaver) {
            console.debug('Hiding screensaver');
            activeScreenSaver.hide();
            activeScreenSaver = null;
        }

        window.removeEventListener('click', hide, true);
        window.removeEventListener('mousemove', hide, true);
        window.removeEventListener('keydown', hide, true);
    }

    this.isShowing = () => {
        return activeScreenSaver != null;
    };
>>>>>>> c7c96f7c

    this.show = function () {
        let isLoggedIn;
        const apiClient = connectionManager.currentApiClient();

<<<<<<< HEAD
            if (screensaver.hideOnClick !== false) {
                window.addEventListener('click', hide, true);
            }
            if (screensaver.hideOnMouse !== false) {
                window.addEventListener('mousemove', hide, true);
            }
            if (screensaver.hideOnKey !== false) {
                window.addEventListener('keydown', hide, true);
            }
        }

        function hide() {
            if (activeScreenSaver) {
                console.debug('Hiding screensaver');
                activeScreenSaver.hide();
                activeScreenSaver = null;
            }

            window.removeEventListener('click', hide, true);
            window.removeEventListener('mousemove', hide, true);
            window.removeEventListener('keydown', hide, true);
=======
        if (apiClient && apiClient.isLoggedIn()) {
            isLoggedIn = true;
        }

        const screensaver = getScreensaverPlugin(isLoggedIn);

        if (screensaver) {
            showScreenSaver(screensaver);
>>>>>>> c7c96f7c
        }
    };

    this.hide = function () {
        hide();
    };

<<<<<<< HEAD
        self.show = function () {
            var isLoggedIn;
            var apiClient = connectionManager.currentApiClient();

            if (apiClient && apiClient.isLoggedIn()) {
                isLoggedIn = true;
            }

            var screensaver = getScreensaverPlugin(isLoggedIn);

            if (screensaver) {
                showScreenSaver(screensaver);
            }
        };

        self.hide = function () {
            hide();
        };

        function onInterval() {
            if (self.isShowing()) {
                return;
            }

            if (inputManager.idleTime() < getMinIdleTime()) {
                return;
            }
=======
    const onInterval = () => {
        if (this.isShowing()) {
            return;
        }
>>>>>>> c7c96f7c

        if (inputManager.idleTime() < getMinIdleTime()) {
            return;
        }

        if (getFunctionalEventIdleTime < getMinIdleTime()) {
            return;
        }

        if (playbackManager.isPlayingVideo()) {
            return;
        }

        this.show();
    };

    setInterval(onInterval, 10000);
}

export default new ScreenSaverManager;<|MERGE_RESOLUTION|>--- conflicted
+++ resolved
@@ -1,14 +1,3 @@
-<<<<<<< HEAD
-define(['events', 'playbackManager', 'pluginManager', 'inputManager', 'connectionManager', 'userSettings'], function (events, playbackManager, pluginManager, inputManager, connectionManager, userSettings) {
-    'use strict';
-
-    playbackManager = playbackManager.default || playbackManager;
-
-    function getMinIdleTime() {
-        // Returns the minimum amount of idle time required before the screen saver can be displayed
-        //time units used Millisecond
-        return 180000;
-=======
 import events from 'events';
 import playbackManager from 'playbackManager';
 import pluginManager from 'pluginManager';
@@ -41,7 +30,6 @@
         option = userSettings.get('screensaver', false);
     } catch (err) {
         option = isLoggedIn ? 'backdropscreensaver' : 'logoscreensaver';
->>>>>>> c7c96f7c
     }
 
     const plugins = pluginManager.ofType('screensaver');
@@ -52,24 +40,6 @@
         }
     }
 
-<<<<<<< HEAD
-    events.on(playbackManager, 'playbackstop', function (e, stopInfo) {
-        var state = stopInfo.state;
-        if (state.NowPlayingItem && state.NowPlayingItem.MediaType == 'Video') {
-            lastFunctionalEvent = new Date().getTime();
-        }
-    });
-
-    function getScreensaverPlugin(isLoggedIn) {
-        var option;
-        try {
-            option = userSettings.get('screensaver', false);
-        } catch (err) {
-            option = isLoggedIn ? 'backdropscreensaver' : 'logoscreensaver';
-        }
-
-        var plugins = pluginManager.ofType('screensaver');
-=======
     return null;
 }
 
@@ -82,7 +52,6 @@
         }
 
         console.debug('Showing screensaver ' + screensaver.name);
->>>>>>> c7c96f7c
 
         screensaver.show();
         activeScreenSaver = screensaver;
@@ -98,18 +67,6 @@
         }
     }
 
-<<<<<<< HEAD
-    function ScreenSaverManager() {
-        var self = this;
-        var activeScreenSaver;
-
-        function showScreenSaver(screensaver) {
-            if (activeScreenSaver) {
-                throw new Error('An existing screensaver is already active.');
-            }
-
-            console.debug('Showing screensaver ' + screensaver.name);
-=======
     function hide() {
         if (activeScreenSaver) {
             console.debug('Hiding screensaver');
@@ -125,35 +82,11 @@
     this.isShowing = () => {
         return activeScreenSaver != null;
     };
->>>>>>> c7c96f7c
 
     this.show = function () {
         let isLoggedIn;
         const apiClient = connectionManager.currentApiClient();
 
-<<<<<<< HEAD
-            if (screensaver.hideOnClick !== false) {
-                window.addEventListener('click', hide, true);
-            }
-            if (screensaver.hideOnMouse !== false) {
-                window.addEventListener('mousemove', hide, true);
-            }
-            if (screensaver.hideOnKey !== false) {
-                window.addEventListener('keydown', hide, true);
-            }
-        }
-
-        function hide() {
-            if (activeScreenSaver) {
-                console.debug('Hiding screensaver');
-                activeScreenSaver.hide();
-                activeScreenSaver = null;
-            }
-
-            window.removeEventListener('click', hide, true);
-            window.removeEventListener('mousemove', hide, true);
-            window.removeEventListener('keydown', hide, true);
-=======
         if (apiClient && apiClient.isLoggedIn()) {
             isLoggedIn = true;
         }
@@ -162,7 +95,6 @@
 
         if (screensaver) {
             showScreenSaver(screensaver);
->>>>>>> c7c96f7c
         }
     };
 
@@ -170,40 +102,10 @@
         hide();
     };
 
-<<<<<<< HEAD
-        self.show = function () {
-            var isLoggedIn;
-            var apiClient = connectionManager.currentApiClient();
-
-            if (apiClient && apiClient.isLoggedIn()) {
-                isLoggedIn = true;
-            }
-
-            var screensaver = getScreensaverPlugin(isLoggedIn);
-
-            if (screensaver) {
-                showScreenSaver(screensaver);
-            }
-        };
-
-        self.hide = function () {
-            hide();
-        };
-
-        function onInterval() {
-            if (self.isShowing()) {
-                return;
-            }
-
-            if (inputManager.idleTime() < getMinIdleTime()) {
-                return;
-            }
-=======
     const onInterval = () => {
         if (this.isShowing()) {
             return;
         }
->>>>>>> c7c96f7c
 
         if (inputManager.idleTime() < getMinIdleTime()) {
             return;
