<<<<<<< HEAD
import events from 'events';
import playbackManager from 'playbackManager';
import pluginManager from 'pluginManager';
import inputManager from 'inputManager';
import * as userSettings from 'userSettings';
import 'css!./screensavermanager.css';
=======
import { Events } from 'jellyfin-apiclient';
import { playbackManager } from '../components/playback/playbackmanager';
import { pluginManager } from '../components/pluginManager';
import inputManager from '../scripts/inputManager';
import * as userSettings from '../scripts/settings/userSettings';
import ServerConnections from '../components/ServerConnections';
>>>>>>> 35fa5a28

function getMinIdleTime() {
    // Returns the minimum amount of idle time required before the screen saver can be displayed
    //time units used Millisecond
    return 180000;
}

let lastFunctionalEvent = 0;

function getFunctionalEventIdleTime() {
    return new Date().getTime() - lastFunctionalEvent;
}

Events.on(playbackManager, 'playbackstop', function (e, stopInfo) {
    const state = stopInfo.state;
    if (state.NowPlayingItem && state.NowPlayingItem.MediaType == 'Video') {
        lastFunctionalEvent = new Date().getTime();
    }
});

function getScreensaverPlugin(isLoggedIn) {
    let option;
    try {
        option = userSettings.get('screensaver', false);
    } catch (err) {
        option = isLoggedIn ? 'backdropscreensaver' : 'logoscreensaver';
    }

    const plugins = pluginManager.ofType('screensaver');

    for (const plugin of plugins) {
        if (plugin.id === option) {
            return plugin;
        }
    }

    return null;
}

function ScreenSaverManager() {
    let activeScreenSaver;

    function showScreenSaver(screensaver) {
        if (activeScreenSaver) {
            throw new Error('An existing screensaver is already active.');
        }

        console.debug('Showing screensaver ' + screensaver.name);

        document.body.classList.add('screensaver-noScroll');

        screensaver.show();
        activeScreenSaver = screensaver;

        if (screensaver.hideOnClick !== false) {
            window.addEventListener('click', hide, true);
        }
        if (screensaver.hideOnMouse !== false) {
            window.addEventListener('mousemove', hide, true);
        }
        if (screensaver.hideOnKey !== false) {
            window.addEventListener('keydown', hide, true);
        }
    }

    function hide() {
        if (activeScreenSaver) {
            console.debug('Hiding screensaver');
            activeScreenSaver.hide().then(() => {
                document.body.classList.remove('screensaver-noScroll');
            });
            activeScreenSaver = null;
        }

        window.removeEventListener('click', hide, true);
        window.removeEventListener('mousemove', hide, true);
        window.removeEventListener('keydown', hide, true);
    }

    this.isShowing = () => {
        return activeScreenSaver != null;
    };

    this.show = function () {
        let isLoggedIn;
        const apiClient = ServerConnections.currentApiClient();

        if (apiClient && apiClient.isLoggedIn()) {
            isLoggedIn = true;
        }

        const screensaver = getScreensaverPlugin(isLoggedIn);

        if (screensaver) {
            showScreenSaver(screensaver);
        }
    };

    this.hide = function () {
        hide();
    };

    const onInterval = () => {
        if (this.isShowing()) {
            return;
        }

        if (inputManager.idleTime() < getMinIdleTime()) {
            return;
        }

        if (getFunctionalEventIdleTime < getMinIdleTime()) {
            return;
        }

        if (playbackManager.isPlayingVideo()) {
            return;
        }

        this.show();
    };

    setInterval(onInterval, 10000);
}

export default new ScreenSaverManager;<|MERGE_RESOLUTION|>--- conflicted
+++ resolved
@@ -1,18 +1,10 @@
-<<<<<<< HEAD
-import events from 'events';
-import playbackManager from 'playbackManager';
-import pluginManager from 'pluginManager';
-import inputManager from 'inputManager';
-import * as userSettings from 'userSettings';
-import 'css!./screensavermanager.css';
-=======
 import { Events } from 'jellyfin-apiclient';
 import { playbackManager } from '../components/playback/playbackmanager';
 import { pluginManager } from '../components/pluginManager';
 import inputManager from '../scripts/inputManager';
 import * as userSettings from '../scripts/settings/userSettings';
 import ServerConnections from '../components/ServerConnections';
->>>>>>> 35fa5a28
+import './screensavermanager.css';
 
 function getMinIdleTime() {
     // Returns the minimum amount of idle time required before the screen saver can be displayed
