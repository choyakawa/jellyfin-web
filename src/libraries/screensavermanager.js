--- conflicted
+++ resolved
@@ -1,15 +1,3 @@
-<<<<<<< HEAD
-define(["events", "playbackManager", "pluginManager", "inputManager", "connectionManager", "userSettings"], function (events, playbackManager, pluginManager, inputManager, connectionManager, userSettings) {
-    "use strict";
-
-    playbackManager = playbackManager.default || playbackManager;
-    pluginManager = pluginManager.default || pluginManager;
-
-    function getMinIdleTime() {
-        // Returns the minimum amount of idle time required before the screen saver can be displayed
-        //time units used Millisecond
-        return 180000;
-=======
 import events from 'events';
 import playbackManager from 'playbackManager';
 import pluginManager from 'pluginManager';
@@ -42,7 +30,6 @@
         option = userSettings.get('screensaver', false);
     } catch (err) {
         option = isLoggedIn ? 'backdropscreensaver' : 'logoscreensaver';
->>>>>>> 26119dda
     }
 
     const plugins = pluginManager.ofType('screensaver');
