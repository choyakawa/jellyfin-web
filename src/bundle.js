/**
 * require.js module definitions bundled by webpack
 */
// Use define from require.js not webpack's define
var _define = window.define;

// document-register-element
var docRegister = require("document-register-element");
_define("document-register-element", function() {
    return docRegister;
});

// fetch
var fetch = require("whatwg-fetch");
_define("fetch", function() {
    return fetch
});

// flvjs
var flvjs = require("flv.js");
_define("flvjs", function() {
    return flvjs;
});

// jstree
var jstree = require("jstree");
require("jstree/dist/themes/default/style.css");
_define("jstree", function() {
    return jstree;
});

// jquery
var jquery = require("jquery");
_define("jQuery", function() {
    return jquery;
});

// hlsjs
var hlsjs = require("hls.js");
_define("hlsjs", function() {
    return hlsjs;
});

// howler
var howler = require("howler");
_define("howler", function() {
    return howler;
});

// native-promise-only
var nativePromise = require("native-promise-only");
_define("native-promise-only", function() {
    return nativePromise;
});

// resize-observer-polyfill
var resize = require("resize-observer-polyfill");
_define("resize-observer-polyfill", function() {
    return resize;
});

// shaka
var shaka = require("shaka-player");
_define("shaka", function() {
    return shaka;
});

// swiper
var swiper = require("swiper");
require("swiper/dist/css/swiper.min.css");
_define("swiper", function() {
    return swiper;
});

// sortable
var sortable = require("sortablejs");
_define("sortable", function() {
    return sortable;
});

// webcomponents
var webcomponents = require("webcomponents.js/webcomponents-lite");
_define("webcomponents", function() {
    return webcomponents
});

// libjass
var libjass = require("libjass");
require("libjass/libjass.css");
<<<<<<< HEAD
_define("libjass", function() { return libjass; });

// libass-wasm
var libass_wasm = require("libass-wasm");
_define("JavascriptSubtitlesOctopus", function() { return libass_wasm; });
=======
_define("libjass", function() {
    return libjass;
});
>>>>>>> e1089973
<|MERGE_RESOLUTION|>--- conflicted
+++ resolved
@@ -87,14 +87,12 @@
 // libjass
 var libjass = require("libjass");
 require("libjass/libjass.css");
-<<<<<<< HEAD
-_define("libjass", function() { return libjass; });
+_define("libjass", function() {
+    return libjass;
+});
 
 // libass-wasm
 var libass_wasm = require("libass-wasm");
-_define("JavascriptSubtitlesOctopus", function() { return libass_wasm; });
-=======
-_define("libjass", function() {
-    return libjass;
-});
->>>>>>> e1089973
+_define("JavascriptSubtitlesOctopus", function() {
+    return libass_wasm;
+});