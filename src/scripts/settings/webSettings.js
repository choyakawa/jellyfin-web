--- conflicted
+++ resolved
@@ -85,7 +85,6 @@
     });
 }
 
-<<<<<<< HEAD
 export function getServers() {
     return getConfig().then(config => {
         return config.servers || [];
@@ -94,7 +93,7 @@
         return [];
     });
 }
-=======
+
 const baseDefaultTheme = {
     'name': 'Dark',
     'id': 'dark',
@@ -115,7 +114,6 @@
 
     internalDefaultTheme = baseDefaultTheme;
 };
->>>>>>> 3ea32c87
 
 export function getThemes() {
     return getConfig().then(config => {
