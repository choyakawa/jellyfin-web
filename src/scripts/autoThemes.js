--- conflicted
+++ resolved
@@ -4,17 +4,12 @@
 import { Events } from 'jellyfin-apiclient';
 import ServerConnections from '../components/ServerConnections';
 
-<<<<<<< HEAD
-// set the default theme when loading
+// Set the default theme when loading
 skinManager.setTheme(userSettings.theme())
     /* this keeps the scrollbar always present in all pages, so we avoid clipping while switching between pages
        that need the scrollbar and pages that don't.
      */
     .then(() => document.body.classList.add('force-scroll'));
-=======
-// Set the default theme when loading
-skinManager.setTheme(userSettings.theme());
->>>>>>> 35fa5a28
 
 // set the saved theme once a user authenticates
 Events.on(ServerConnections, 'localusersignedin', function (e, user) {
