--- conflicted
+++ resolved
@@ -1,11 +1,3 @@
-<<<<<<< HEAD
-define(['dom', 'layoutManager', 'inputManager', 'connectionManager', 'events', 'viewManager', 'libraryBrowser', 'appRouter', 'apphost', 'playbackManager', 'syncPlayManager', 'groupSelectionMenu', 'browser', 'globalize', 'scripts/imagehelper', 'paper-icon-button-light', 'material-icons', 'scrollStyles', 'flexStyles'], function (dom, layoutManager, inputManager, connectionManager, events, viewManager, libraryBrowser, appRouter, appHost, playbackManager, syncPlayManager, groupSelectionMenu, browser, globalize, imageHelper) {
-    'use strict';
-
-    playbackManager = playbackManager.default || playbackManager;
-    browser = browser.default || browser;
-    appRouter = appRouter.default || appRouter;
-=======
 import dom from 'dom';
 import layoutManager from 'layoutManager';
 import inputManager from 'inputManager';
@@ -26,7 +18,6 @@
 import 'flexStyles';
 
 /* eslint-disable indent */
->>>>>>> e88139b9
 
     function renderHeader() {
         let html = '';
