--- conflicted
+++ resolved
@@ -446,33 +446,6 @@
     }
 
     function renderDetailPageBackdrop(page, item, apiClient) {
-<<<<<<< HEAD
-        var imgUrl, screenWidth = screen.availWidth,
-            hasbackdrop = !1,
-            itemBackdropElement = page.querySelector("#itemBackdrop"),
-            usePrimaryImage = ("Video" === item.MediaType && "Movie" !== item.Type && "Trailer" !== item.Type) || (item.MediaType && "Video" !== item.MediaType) || ("MusicAlbum" === item.Type) || ("MusicArtist" === item.Type);
-        return "Program" === item.Type && item.ImageTags && item.ImageTags.Thumb ? (imgUrl = apiClient.getScaledImageUrl(item.Id, {
-            type: "Thumb",
-            index: 0,
-            tag: item.ImageTags.Thumb
-        }), itemBackdropElement.classList.remove("noBackdrop"), imageLoader.lazyImage(itemBackdropElement, imgUrl, !1), hasbackdrop = !0) : usePrimaryImage && item.ImageTags && item.ImageTags.Primary ? (imgUrl = apiClient.getScaledImageUrl(item.Id, {
-            type: "Primary",
-            index: 0,
-            tag: item.ImageTags.Primary
-        }), itemBackdropElement.classList.remove("noBackdrop"), imageLoader.lazyImage(itemBackdropElement, imgUrl, !1), hasbackdrop = !0) : item.BackdropImageTags && item.BackdropImageTags.length ? (imgUrl = apiClient.getScaledImageUrl(item.Id, {
-            type: "Backdrop",
-            index: 0,
-            tag: item.BackdropImageTags[0]
-        }), itemBackdropElement.classList.remove("noBackdrop"), imageLoader.lazyImage(itemBackdropElement, imgUrl, !1), hasbackdrop = !0) : item.ParentBackdropItemId && item.ParentBackdropImageTags && item.ParentBackdropImageTags.length ? (imgUrl = apiClient.getScaledImageUrl(item.ParentBackdropItemId, {
-            type: "Backdrop",
-            index: 0,
-            tag: item.ParentBackdropImageTags[0],
-        }), itemBackdropElement.classList.remove("noBackdrop"), imageLoader.lazyImage(itemBackdropElement, imgUrl, !1), hasbackdrop = !0) : item.ImageTags && item.ImageTags.Thumb ? (imgUrl = apiClient.getScaledImageUrl(item.Id, {
-            type: "Thumb",
-            index: 0,
-            tag: item.ImageTags.Thumb
-        }), itemBackdropElement.classList.remove("noBackdrop"), imageLoader.lazyImage(itemBackdropElement, imgUrl, !1), hasbackdrop = !0) : (itemBackdropElement.classList.add("noBackdrop"), itemBackdropElement.style.backgroundImage = ""), hasbackdrop
-=======
         var imgUrl;
         var screenWidth = screen.availWidth;
         var hasbackdrop = false;
@@ -486,7 +459,6 @@
             imgUrl = apiClient.getScaledImageUrl(item.Id, {
                 type: "Thumb",
                 index: 0,
-                maxWidth: screenWidth,
                 tag: item.ImageTags.Thumb
             });
             itemBackdropElement.classList.remove("noBackdrop");
@@ -496,7 +468,6 @@
             imgUrl = apiClient.getScaledImageUrl(item.Id, {
                 type: "Primary",
                 index: 0,
-                maxWidth: screenWidth,
                 tag: item.ImageTags.Primary
             });
             itemBackdropElement.classList.remove("noBackdrop");
@@ -506,7 +477,6 @@
             imgUrl = apiClient.getScaledImageUrl(item.Id, {
                 type: "Backdrop",
                 index: 0,
-                maxWidth: screenWidth,
                 tag: item.BackdropImageTags[0]
             });
             itemBackdropElement.classList.remove("noBackdrop");
@@ -516,8 +486,7 @@
             imgUrl = apiClient.getScaledImageUrl(item.ParentBackdropItemId, {
                 type: "Backdrop",
                 index: 0,
-                tag: item.ParentBackdropImageTags[0],
-                maxWidth: screenWidth
+                tag: item.ParentBackdropImageTags[0]
             });
             itemBackdropElement.classList.remove("noBackdrop");
             imageLoader.lazyImage(itemBackdropElement, imgUrl, false);
@@ -526,7 +495,6 @@
             imgUrl = apiClient.getScaledImageUrl(item.Id, {
                 type: "Thumb",
                 index: 0,
-                maxWidth: screenWidth,
                 tag: item.ImageTags.Thumb
             });
             itemBackdropElement.classList.remove("noBackdrop");
@@ -538,7 +506,6 @@
         }
 
         return hasbackdrop;
->>>>>>> 515fcab3
     }
 
     function reloadFromItem(instance, page, params, item, user) {
