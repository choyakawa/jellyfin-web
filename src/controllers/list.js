<<<<<<< HEAD
define(['globalize', 'listView', 'layoutManager', 'userSettings', 'focusManager', 'cardBuilder', 'loading', 'connectionManager', 'alphaNumericShortcuts', 'playbackManager', 'alphaPicker', 'emby-itemscontainer', 'emby-scroller'], function (globalize, listView, layoutManager, userSettings, focusManager, cardBuilder, loading, connectionManager, AlphaNumericShortcuts, playbackManager, AlphaPicker) {
    'use strict';

    playbackManager = playbackManager.default || playbackManager;
    loading = loading.default || loading;
    layoutManager = layoutManager.default || layoutManager;
    focusManager = focusManager.default || focusManager;
=======
import globalize from 'globalize';
import listView from 'listView';
import layoutManager from 'layoutManager';
import * as userSettings from 'userSettings';
import focusManager from 'focusManager';
import cardBuilder from 'cardBuilder';
import loading from 'loading';
import connectionManager from 'connectionManager';
import AlphaNumericShortcuts from 'alphaNumericShortcuts';
import playbackManager from 'playbackManager';
import AlphaPicker from 'alphaPicker';
import 'emby-itemscontainer';
import 'emby-scroller';

/* eslint-disable indent */
>>>>>>> 155a4e16

    function getInitialLiveTvQuery(instance, params) {
        const query = {
            UserId: connectionManager.getApiClient(params.serverId).getCurrentUserId(),
            StartIndex: 0,
            Fields: 'ChannelInfo,PrimaryImageAspectRatio',
            Limit: 300
        };

        if (params.type === 'Recordings') {
            query.IsInProgress = false;
        } else {
            query.HasAired = false;
        }

        if (params.genreId) {
            query.GenreIds = params.genreId;
        }

        if (params.IsMovie === 'true') {
            query.IsMovie = true;
        } else if (params.IsMovie === 'false') {
            query.IsMovie = false;
        }

        if (params.IsSeries === 'true') {
            query.IsSeries = true;
        } else if (params.IsSeries === 'false') {
            query.IsSeries = false;
        }

        if (params.IsNews === 'true') {
            query.IsNews = true;
        } else if (params.IsNews === 'false') {
            query.IsNews = false;
        }

        if (params.IsSports === 'true') {
            query.IsSports = true;
        } else if (params.IsSports === 'false') {
            query.IsSports = false;
        }

        if (params.IsKids === 'true') {
            query.IsKids = true;
        } else if (params.IsKids === 'false') {
            query.IsKids = false;
        }

        if (params.IsAiring === 'true') {
            query.IsAiring = true;
        } else if (params.IsAiring === 'false') {
            query.IsAiring = false;
        }

        return modifyQueryWithFilters(instance, query);
    }

    function modifyQueryWithFilters(instance, query) {
        const sortValues = instance.getSortValues();

        if (!query.SortBy) {
            query.SortBy = sortValues.sortBy;
            query.SortOrder = sortValues.sortOrder;
        }

        query.Fields = query.Fields ? query.Fields + ',PrimaryImageAspectRatio' : 'PrimaryImageAspectRatio';
        query.ImageTypeLimit = 1;
        let hasFilters;
        const queryFilters = [];
        const filters = instance.getFilters();

        if (filters.IsPlayed) {
            queryFilters.push('IsPlayed');
            hasFilters = true;
        }

        if (filters.IsUnplayed) {
            queryFilters.push('IsUnplayed');
            hasFilters = true;
        }

        if (filters.IsFavorite) {
            queryFilters.push('IsFavorite');
            hasFilters = true;
        }

        if (filters.IsResumable) {
            queryFilters.push('IsResumable');
            hasFilters = true;
        }

        if (filters.VideoTypes) {
            hasFilters = true;
            query.VideoTypes = filters.VideoTypes;
        }

        if (filters.GenreIds) {
            hasFilters = true;
            query.GenreIds = filters.GenreIds;
        }

        if (filters.Is4K) {
            query.Is4K = true;
            hasFilters = true;
        }

        if (filters.IsHD) {
            query.IsHD = true;
            hasFilters = true;
        }

        if (filters.IsSD) {
            query.IsHD = false;
            hasFilters = true;
        }

        if (filters.Is3D) {
            query.Is3D = true;
            hasFilters = true;
        }

        if (filters.HasSubtitles) {
            query.HasSubtitles = true;
            hasFilters = true;
        }

        if (filters.HasTrailer) {
            query.HasTrailer = true;
            hasFilters = true;
        }

        if (filters.HasSpecialFeature) {
            query.HasSpecialFeature = true;
            hasFilters = true;
        }

        if (filters.HasThemeSong) {
            query.HasThemeSong = true;
            hasFilters = true;
        }

        if (filters.HasThemeVideo) {
            query.HasThemeVideo = true;
            hasFilters = true;
        }

        query.Filters = queryFilters.length ? queryFilters.join(',') : null;
        instance.setFilterStatus(hasFilters);

        if (instance.alphaPicker) {
            query.NameStartsWithOrGreater = instance.alphaPicker.value();
        }

        return query;
    }

    function setSortButtonIcon(btnSortIcon, icon) {
        btnSortIcon.classList.remove('arrow_downward');
        btnSortIcon.classList.remove('arrow_upward');
        btnSortIcon.classList.add(icon);
    }

    function updateSortText(instance) {
        const btnSortText = instance.btnSortText;

        if (btnSortText) {
            const options = instance.getSortMenuOptions();
            const values = instance.getSortValues();
            const sortBy = values.sortBy;

            for (const option of options) {
                if (sortBy === option.value) {
                    btnSortText.innerHTML = globalize.translate('SortByValue', option.name);
                    break;
                }
            }

            const btnSortIcon = instance.btnSortIcon;

            if (btnSortIcon) {
                setSortButtonIcon(btnSortIcon, values.sortOrder === 'Descending' ? 'arrow_downward' : 'arrow_upward');
            }
        }
    }

    function updateItemsContainerForViewType(instance) {
        if (instance.getViewSettings().imageType === 'list') {
            instance.itemsContainer.classList.remove('vertical-wrap');
            instance.itemsContainer.classList.add('vertical-list');
        } else {
            instance.itemsContainer.classList.add('vertical-wrap');
            instance.itemsContainer.classList.remove('vertical-list');
        }
    }

    function updateAlphaPickerState(instance, numItems) {
        if (instance.alphaPicker) {
            const alphaPicker = instance.alphaPickerElement;

            if (alphaPicker) {
                const values = instance.getSortValues();

                if (numItems == null) {
                    numItems = 100;
                }

                if (values.sortBy === 'SortName' && values.sortOrder === 'Ascending' && numItems > 40) {
                    alphaPicker.classList.remove('hide');
                    instance.itemsContainer.parentNode.classList.add('padded-right-withalphapicker');
                } else {
                    alphaPicker.classList.add('hide');
                    instance.itemsContainer.parentNode.classList.remove('padded-right-withalphapicker');
                }
            }
        }
    }

    function getItems(instance, params, item, sortBy, startIndex, limit) {
        const apiClient = connectionManager.getApiClient(params.serverId);

        instance.queryRecursive = false;
        if (params.type === 'Recordings') {
            return apiClient.getLiveTvRecordings(getInitialLiveTvQuery(instance, params));
        }

        if (params.type === 'Programs') {
            if (params.IsAiring === 'true') {
                return apiClient.getLiveTvRecommendedPrograms(getInitialLiveTvQuery(instance, params));
            }

            return apiClient.getLiveTvPrograms(getInitialLiveTvQuery(instance, params));
        }

        if (params.type === 'nextup') {
            return apiClient.getNextUpEpisodes(modifyQueryWithFilters(instance, {
                Limit: limit,
                Fields: 'PrimaryImageAspectRatio,SeriesInfo,DateCreated,BasicSyncInfo',
                UserId: apiClient.getCurrentUserId(),
                ImageTypeLimit: 1,
                EnableImageTypes: 'Primary,Backdrop,Thumb',
                EnableTotalRecordCount: false,
                SortBy: sortBy
            }));
        }

        if (!item) {
            instance.queryRecursive = true;
            let method = 'getItems';

            if (params.type === 'MusicArtist') {
                method = 'getArtists';
            } else if (params.type === 'Person') {
                method = 'getPeople';
            }

            return apiClient[method](apiClient.getCurrentUserId(), modifyQueryWithFilters(instance, {
                StartIndex: startIndex,
                Limit: limit,
                Fields: 'PrimaryImageAspectRatio,SortName',
                ImageTypeLimit: 1,
                IncludeItemTypes: params.type === 'MusicArtist' || params.type === 'Person' ? null : params.type,
                Recursive: true,
                IsFavorite: params.IsFavorite === 'true' || null,
                ArtistIds: params.artistId || null,
                SortBy: sortBy
            }));
        }

        if (item.Type === 'Genre' || item.Type === 'MusicGenre' || item.Type === 'Studio' || item.Type === 'Person') {
            instance.queryRecursive = true;
            const query = {
                StartIndex: startIndex,
                Limit: limit,
                Fields: 'PrimaryImageAspectRatio,SortName',
                Recursive: true,
                parentId: params.parentId,
                SortBy: sortBy
            };

            if (item.Type === 'Studio') {
                query.StudioIds = item.Id;
            } else if (item.Type === 'Genre' || item.Type === 'MusicGenre') {
                query.GenreIds = item.Id;
            } else if (item.Type === 'Person') {
                query.PersonIds = item.Id;
            }

            if (item.Type === 'MusicGenre') {
                query.IncludeItemTypes = 'MusicAlbum';
            } else if (item.Type === 'GameGenre') {
                query.IncludeItemTypes = 'Game';
            } else if (item.CollectionType === 'movies') {
                query.IncludeItemTypes = 'Movie';
            } else if (item.CollectionType === 'tvshows') {
                query.IncludeItemTypes = 'Series';
            } else if (item.Type === 'Genre') {
                query.IncludeItemTypes = 'Movie,Series,Video';
            } else if (item.Type === 'Person') {
                query.IncludeItemTypes = params.type;
            }

            return apiClient.getItems(apiClient.getCurrentUserId(), modifyQueryWithFilters(instance, query));
        }

        return apiClient.getItems(apiClient.getCurrentUserId(), modifyQueryWithFilters(instance, {
            StartIndex: startIndex,
            Limit: limit,
            Fields: 'PrimaryImageAspectRatio,SortName,Path',
            ImageTypeLimit: 1,
            ParentId: item.Id,
            SortBy: sortBy
        }));
    }

    function getItem(params) {
        if (params.type === 'Recordings' || params.type === 'Programs' || params.type === 'nextup') {
            return Promise.resolve(null);
        }

        const apiClient = connectionManager.getApiClient(params.serverId);
        const itemId = params.genreId || params.musicGenreId || params.studioId || params.personId || params.parentId;

        if (itemId) {
            return apiClient.getItem(apiClient.getCurrentUserId(), itemId);
        }

        return Promise.resolve(null);
    }

    function showViewSettingsMenu() {
        const instance = this;

        import('viewSettings').then(({default: ViewSettings}) => {
            new ViewSettings().show({
                settingsKey: instance.getSettingsKey(),
                settings: instance.getViewSettings(),
                visibleSettings: instance.getVisibleViewSettings()
            }).then(function () {
                updateItemsContainerForViewType(instance);
                instance.itemsContainer.refreshItems();
            });
        });
    }

    function showFilterMenu() {
        const instance = this;

        import('filterMenu').then(({default: FilterMenu}) => {
            new FilterMenu().show({
                settingsKey: instance.getSettingsKey(),
                settings: instance.getFilters(),
                visibleSettings: instance.getVisibleFilters(),
                onChange: instance.itemsContainer.refreshItems.bind(instance.itemsContainer),
                parentId: instance.params.parentId,
                itemTypes: instance.getItemTypes(),
                serverId: instance.params.serverId,
                filterMenuOptions: instance.getFilterMenuOptions()
            }).then(function () {
                instance.itemsContainer.refreshItems();
            });
        });
    }

    function showSortMenu() {
        const instance = this;

        import('sortMenu').then(({default: SortMenu}) => {
            new SortMenu().show({
                settingsKey: instance.getSettingsKey(),
                settings: instance.getSortValues(),
                onChange: instance.itemsContainer.refreshItems.bind(instance.itemsContainer),
                serverId: instance.params.serverId,
                sortOptions: instance.getSortMenuOptions()
            }).then(function () {
                updateSortText(instance);
                updateAlphaPickerState(instance);
                instance.itemsContainer.refreshItems();
            });
        });
    }

    function onNewItemClick() {
        const instance = this;

        import('playlistEditor').then(({default: playlistEditor}) => {
            new playlistEditor({
                items: [],
                serverId: instance.params.serverId
            });
        });
    }

    function hideOrShowAll(elems, hide) {
        for (const elem of elems) {
            if (hide) {
                elem.classList.add('hide');
            } else {
                elem.classList.remove('hide');
            }
        }
    }

    function bindAll(elems, eventName, fn) {
        for (const elem of elems) {
            elem.addEventListener(eventName, fn);
        }
    }

class ItemsView {
    constructor(view, params) {
        function fetchData() {
            return getItems(self, params, self.currentItem).then(function (result) {
                if (self.totalItemCount == null) {
                    self.totalItemCount = result.Items ? result.Items.length : result.length;
                }

                updateAlphaPickerState(self, self.totalItemCount);
                return result;
            });
        }

        function getItemsHtml(items) {
            const settings = self.getViewSettings();

            if (settings.imageType === 'list') {
                return listView.getListViewHtml({
                    items: items
                });
            }

            let shape;
            let preferThumb;
            let preferDisc;
            let preferLogo;
            let defaultShape;
            const item = self.currentItem;
            let lines = settings.showTitle ? 2 : 0;

            if (settings.imageType === 'banner') {
                shape = 'banner';
            } else if (settings.imageType === 'disc') {
                shape = 'square';
                preferDisc = true;
            } else if (settings.imageType === 'logo') {
                shape = 'backdrop';
                preferLogo = true;
            } else if (settings.imageType === 'thumb') {
                shape = 'backdrop';
                preferThumb = true;
            } else if (params.type === 'nextup') {
                shape = 'backdrop';
                preferThumb = settings.imageType === 'thumb';
            } else if (params.type === 'Programs' || params.type === 'Recordings') {
                shape = params.IsMovie === 'true' ? 'portrait' : 'autoVertical';
                preferThumb = params.IsMovie !== 'true' ? 'auto' : false;
                defaultShape = params.IsMovie === 'true' ? 'portrait' : 'backdrop';
            } else {
                shape = 'autoVertical';
            }

            let posterOptions = {
                shape: shape,
                showTitle: settings.showTitle,
                showYear: settings.showTitle,
                centerText: true,
                coverImage: true,
                preferThumb: preferThumb,
                preferDisc: preferDisc,
                preferLogo: preferLogo,
                overlayPlayButton: false,
                overlayMoreButton: true,
                overlayText: !settings.showTitle,
                defaultShape: defaultShape,
                action: params.type === 'Audio' ? 'playallfromhere' : null
            };

            if (params.type === 'nextup') {
                posterOptions.showParentTitle = settings.showTitle;
            } else if (params.type === 'Person') {
                posterOptions.showYear = false;
                posterOptions.showParentTitle = false;
                lines = 1;
            } else if (params.type === 'Audio') {
                posterOptions.showParentTitle = settings.showTitle;
            } else if (params.type === 'MusicAlbum') {
                posterOptions.showParentTitle = settings.showTitle;
            } else if (params.type === 'Episode') {
                posterOptions.showParentTitle = settings.showTitle;
            } else if (params.type === 'MusicArtist') {
                posterOptions.showYear = false;
                lines = 1;
            } else if (params.type === 'Programs') {
                lines = settings.showTitle ? 1 : 0;
                const showParentTitle = settings.showTitle && params.IsMovie !== 'true';

                if (showParentTitle) {
                    lines++;
                }

                const showAirTime = settings.showTitle && params.type !== 'Recordings';

                if (showAirTime) {
                    lines++;
                }

                const showYear = settings.showTitle && params.IsMovie === 'true' && params.type === 'Recordings';

                if (showYear) {
                    lines++;
                }

                posterOptions = Object.assign(posterOptions, {
                    inheritThumb: params.type === 'Recordings',
                    context: 'livetv',
                    showParentTitle: showParentTitle,
                    showAirTime: showAirTime,
                    showAirDateTime: showAirTime,
                    overlayPlayButton: false,
                    overlayMoreButton: true,
                    showYear: showYear,
                    coverImage: true
                });
            } else {
                posterOptions.showParentTitle = settings.showTitle;
            }

            posterOptions.lines = lines;
            posterOptions.items = items;

            if (item && item.CollectionType === 'folders') {
                posterOptions.context = 'folders';
            }

            return cardBuilder.getCardsHtml(posterOptions);
        }

        function initAlphaPicker() {
            self.scroller = view.querySelector('.scrollFrameY');
            const alphaPickerElement = self.alphaPickerElement;

            alphaPickerElement.classList.add('alphaPicker-fixed-right');
            alphaPickerElement.classList.add('focuscontainer-right');
            self.itemsContainer.parentNode.classList.add('padded-right-withalphapicker');

            self.alphaPicker = new AlphaPicker({
                element: alphaPickerElement,
                itemsContainer: layoutManager.tv ? self.itemsContainer : null,
                itemClass: 'card',
                valueChangeEvent: layoutManager.tv ? null : 'click'
            });
            self.alphaPicker.on('alphavaluechanged', onAlphaPickerValueChanged);
        }

        function onAlphaPickerValueChanged() {
            self.alphaPicker.value();
            self.itemsContainer.refreshItems();
        }

        function setTitle(item) {
            Emby.Page.setTitle(getTitle(item) || '');

            if (item && item.CollectionType === 'playlists') {
                hideOrShowAll(view.querySelectorAll('.btnNewItem'), false);
            } else {
                hideOrShowAll(view.querySelectorAll('.btnNewItem'), true);
            }
        }

        function getTitle(item) {
            if (params.type === 'Recordings') {
                return globalize.translate('Recordings');
            }

            if (params.type === 'Programs') {
                if (params.IsMovie === 'true') {
                    return globalize.translate('Movies');
                }

                if (params.IsSports === 'true') {
                    return globalize.translate('Sports');
                }

                if (params.IsKids === 'true') {
                    return globalize.translate('HeaderForKids');
                }

                if (params.IsAiring === 'true') {
                    return globalize.translate('HeaderOnNow');
                }

                if (params.IsSeries === 'true') {
                    return globalize.translate('Shows');
                }

                if (params.IsNews === 'true') {
                    return globalize.translate('News');
                }

                return globalize.translate('Programs');
            }

            if (params.type === 'nextup') {
                return globalize.translate('NextUp');
            }

            if (params.type === 'favoritemovies') {
                return globalize.translate('FavoriteMovies');
            }

            if (item) {
                return item.Name;
            }

            if (params.type === 'Movie') {
                return globalize.translate('Movies');
            }

            if (params.type === 'Series') {
                return globalize.translate('Shows');
            }

            if (params.type === 'Season') {
                return globalize.translate('Seasons');
            }

            if (params.type === 'Episode') {
                return globalize.translate('Episodes');
            }

            if (params.type === 'MusicArtist') {
                return globalize.translate('Artists');
            }

            if (params.type === 'MusicAlbum') {
                return globalize.translate('Albums');
            }

            if (params.type === 'Audio') {
                return globalize.translate('Songs');
            }

            if (params.type === 'Video') {
                return globalize.translate('Videos');
            }

            return void 0;
        }

        function play() {
            const currentItem = self.currentItem;

            if (currentItem && !self.hasFilters) {
                playbackManager.play({
                    items: [currentItem]
                });
            } else {
                getItems(self, self.params, currentItem, null, null, 300).then(function (result) {
                    playbackManager.play({
                        items: result.Items
                    });
                });
            }
        }

        function queue() {
            const currentItem = self.currentItem;

            if (currentItem && !self.hasFilters) {
                playbackManager.queue({
                    items: [currentItem]
                });
            } else {
                getItems(self, self.params, currentItem, null, null, 300).then(function (result) {
                    playbackManager.queue({
                        items: result.Items
                    });
                });
            }
        }

        function shuffle() {
            const currentItem = self.currentItem;

            if (currentItem && !self.hasFilters) {
                playbackManager.shuffle(currentItem);
            } else {
                getItems(self, self.params, currentItem, 'Random', null, 300).then(function (result) {
                    playbackManager.play({
                        items: result.Items
                    });
                });
            }
        }

        const self = this;
        self.params = params;
        this.itemsContainer = view.querySelector('.itemsContainer');

        if (params.parentId) {
            this.itemsContainer.setAttribute('data-parentid', params.parentId);
        } else if (params.type === 'nextup') {
            this.itemsContainer.setAttribute('data-monitor', 'videoplayback');
        } else if (params.type === 'favoritemovies') {
            this.itemsContainer.setAttribute('data-monitor', 'markfavorite');
        } else if (params.type === 'Programs') {
            this.itemsContainer.setAttribute('data-refreshinterval', '300000');
        }

        const btnViewSettings = view.querySelectorAll('.btnViewSettings');

        for (const btnViewSetting of btnViewSettings) {
            btnViewSetting.addEventListener('click', showViewSettingsMenu.bind(this));
        }

        const filterButtons = view.querySelectorAll('.btnFilter');
        this.filterButtons = filterButtons;
        const hasVisibleFilters = this.getVisibleFilters().length;

        for (const btnFilter of filterButtons) {
            btnFilter.addEventListener('click', showFilterMenu.bind(this));

            if (hasVisibleFilters) {
                btnFilter.classList.remove('hide');
            } else {
                btnFilter.classList.add('hide');
            }
        }

        const sortButtons = view.querySelectorAll('.btnSort');

        this.sortButtons = sortButtons;
        for (const sortButton of sortButtons) {
            sortButton.addEventListener('click', showSortMenu.bind(this));

            if (params.type !== 'nextup') {
                sortButton.classList.remove('hide');
            }
        }

        this.btnSortText = view.querySelector('.btnSortText');
        this.btnSortIcon = view.querySelector('.btnSortIcon');
        bindAll(view.querySelectorAll('.btnNewItem'), 'click', onNewItemClick.bind(this));
        this.alphaPickerElement = view.querySelector('.alphaPicker');
        self.itemsContainer.fetchData = fetchData;
        self.itemsContainer.getItemsHtml = getItemsHtml;
        view.addEventListener('viewshow', function (e) {
            const isRestored = e.detail.isRestored;

            if (!isRestored) {
                loading.show();
                updateSortText(self);
                updateItemsContainerForViewType(self);
            }

            setTitle(null);
            getItem(params).then(function (item) {
                setTitle(item);
                self.currentItem = item;
                const refresh = !isRestored;
                self.itemsContainer.resume({
                    refresh: refresh
                }).then(function () {
                    loading.hide();

                    if (refresh) {
                        focusManager.autoFocus(self.itemsContainer);
                    }
                });

                if (!isRestored && item && item.Type !== 'PhotoAlbum') {
                    initAlphaPicker();
                }

                const itemType = item ? item.Type : null;

                if (itemType === 'MusicGenre' || params.type !== 'Programs' && itemType !== 'Channel') {
                    hideOrShowAll(view.querySelectorAll('.btnPlay'), false);
                } else {
                    hideOrShowAll(view.querySelectorAll('.btnPlay'), true);
                }

                if (itemType === 'MusicGenre' || params.type !== 'Programs' && params.type !== 'nextup' && itemType !== 'Channel') {
                    hideOrShowAll(view.querySelectorAll('.btnShuffle'), false);
                } else {
                    hideOrShowAll(view.querySelectorAll('.btnShuffle'), true);
                }

                if (item && playbackManager.canQueue(item)) {
                    hideOrShowAll(view.querySelectorAll('.btnQueue'), false);
                } else {
                    hideOrShowAll(view.querySelectorAll('.btnQueue'), true);
                }
            });

            if (!isRestored) {
                bindAll(view.querySelectorAll('.btnPlay'), 'click', play);
                bindAll(view.querySelectorAll('.btnQueue'), 'click', queue);
                bindAll(view.querySelectorAll('.btnShuffle'), 'click', shuffle);
            }

            self.alphaNumericShortcuts = new AlphaNumericShortcuts({
                itemsContainer: self.itemsContainer
            });
        });
        view.addEventListener('viewhide', function (e) {
            const itemsContainer = self.itemsContainer;

            if (itemsContainer) {
                itemsContainer.pause();
            }

            const alphaNumericShortcuts = self.alphaNumericShortcuts;

            if (alphaNumericShortcuts) {
                alphaNumericShortcuts.destroy();
                self.alphaNumericShortcuts = null;
            }
        });
        view.addEventListener('viewdestroy', function () {
            if (self.listController) {
                self.listController.destroy();
            }

            if (self.alphaPicker) {
                self.alphaPicker.off('alphavaluechanged', onAlphaPickerValueChanged);
                self.alphaPicker.destroy();
            }

            self.currentItem = null;
            self.scroller = null;
            self.itemsContainer = null;
            self.filterButtons = null;
            self.sortButtons = null;
            self.btnSortText = null;
            self.btnSortIcon = null;
            self.alphaPickerElement = null;
        });
    }

    getFilters() {
        const basekey = this.getSettingsKey();
        return {
            IsPlayed: userSettings.getFilter(basekey + '-filter-IsPlayed') === 'true',
            IsUnplayed: userSettings.getFilter(basekey + '-filter-IsUnplayed') === 'true',
            IsFavorite: userSettings.getFilter(basekey + '-filter-IsFavorite') === 'true',
            IsResumable: userSettings.getFilter(basekey + '-filter-IsResumable') === 'true',
            Is4K: userSettings.getFilter(basekey + '-filter-Is4K') === 'true',
            IsHD: userSettings.getFilter(basekey + '-filter-IsHD') === 'true',
            IsSD: userSettings.getFilter(basekey + '-filter-IsSD') === 'true',
            Is3D: userSettings.getFilter(basekey + '-filter-Is3D') === 'true',
            VideoTypes: userSettings.getFilter(basekey + '-filter-VideoTypes'),
            SeriesStatus: userSettings.getFilter(basekey + '-filter-SeriesStatus'),
            HasSubtitles: userSettings.getFilter(basekey + '-filter-HasSubtitles'),
            HasTrailer: userSettings.getFilter(basekey + '-filter-HasTrailer'),
            HasSpecialFeature: userSettings.getFilter(basekey + '-filter-HasSpecialFeature'),
            HasThemeSong: userSettings.getFilter(basekey + '-filter-HasThemeSong'),
            HasThemeVideo: userSettings.getFilter(basekey + '-filter-HasThemeVideo'),
            GenreIds: userSettings.getFilter(basekey + '-filter-GenreIds')
        };
    }

    getSortValues() {
        const basekey = this.getSettingsKey();
        return {
            sortBy: userSettings.getFilter(basekey + '-sortby') || this.getDefaultSortBy(),
            sortOrder: userSettings.getFilter(basekey + '-sortorder') === 'Descending' ? 'Descending' : 'Ascending'
        };
    }

    getDefaultSortBy() {
        const sortNameOption = this.getNameSortOption(this.params);

        if (this.params.type) {
            return sortNameOption.value;
        }

        return 'IsFolder,' + sortNameOption.value;
    }

    getSortMenuOptions() {
        const sortBy = [];

        if (this.params.type === 'Programs') {
            sortBy.push({
                name: globalize.translate('AirDate'),
                value: 'StartDate,SortName'
            });
        }

        let option = this.getNameSortOption(this.params);

        if (option) {
            sortBy.push(option);
        }

        option = this.getCommunityRatingSortOption();

        if (option) {
            sortBy.push(option);
        }

        option = this.getCriticRatingSortOption();

        if (option) {
            sortBy.push(option);
        }

        if (this.params.type !== 'Programs') {
            sortBy.push({
                name: globalize.translate('DateAdded'),
                value: 'DateCreated,SortName'
            });
        }

        option = this.getDatePlayedSortOption();

        if (option) {
            sortBy.push(option);
        }

        if (!this.params.type) {
            option = this.getNameSortOption(this.params);
            sortBy.push({
                name: globalize.translate('Folders'),
                value: 'IsFolder,' + option.value
            });
        }

        sortBy.push({
            name: globalize.translate('ParentalRating'),
            value: 'OfficialRating,SortName'
        });
        option = this.getPlayCountSortOption();

        if (option) {
            sortBy.push(option);
        }

        sortBy.push({
            name: globalize.translate('ReleaseDate'),
            value: 'ProductionYear,PremiereDate,SortName'
        });
        sortBy.push({
            name: globalize.translate('Runtime'),
            value: 'Runtime,SortName'
        });
        return sortBy;
    }

    getNameSortOption(params) {
        if (params.type === 'Episode') {
            return {
                name: globalize.translate('Name'),
                value: 'SeriesName,SortName'
            };
        }

        return {
            name: globalize.translate('Name'),
            value: 'SortName'
        };
    }

    getPlayCountSortOption() {
        if (this.params.type === 'Programs') {
            return null;
        }

        return {
            name: globalize.translate('PlayCount'),
            value: 'PlayCount,SortName'
        };
    }

    getDatePlayedSortOption() {
        if (this.params.type === 'Programs') {
            return null;
        }

        return {
            name: globalize.translate('DatePlayed'),
            value: 'DatePlayed,SortName'
        };
    }

    getCriticRatingSortOption() {
        if (this.params.type === 'Programs') {
            return null;
        }

        return {
            name: globalize.translate('CriticRating'),
            value: 'CriticRating,SortName'
        };
    }

    getCommunityRatingSortOption() {
        return {
            name: globalize.translate('CommunityRating'),
            value: 'CommunityRating,SortName'
        };
    }

    getVisibleFilters() {
        const filters = [];
        const params = this.params;

        if (!(params.type === 'nextup')) {
            if (params.type === 'Programs') {
                filters.push('Genres');
            } else {
                filters.push('IsUnplayed');
                filters.push('IsPlayed');

                if (!params.IsFavorite) {
                    filters.push('IsFavorite');
                }

                filters.push('IsResumable');
                filters.push('VideoType');
                filters.push('HasSubtitles');
                filters.push('HasTrailer');
                filters.push('HasSpecialFeature');
                filters.push('HasThemeSong');
                filters.push('HasThemeVideo');
            }
        }

        return filters;
    }

    setFilterStatus(hasFilters) {
        this.hasFilters = hasFilters;
        const filterButtons = this.filterButtons;

        if (filterButtons.length) {
            for (const btnFilter of filterButtons) {
                let bubble = btnFilter.querySelector('.filterButtonBubble');

                if (!bubble) {
                    if (!hasFilters) {
                        continue;
                    }

                    btnFilter.insertAdjacentHTML('afterbegin', '<div class="filterButtonBubble">!</div>');
                    btnFilter.classList.add('btnFilterWithBubble');
                    bubble = btnFilter.querySelector('.filterButtonBubble');
                }

                if (hasFilters) {
                    bubble.classList.remove('hide');
                } else {
                    bubble.classList.add('hide');
                }
            }
        }
    }

    getFilterMenuOptions() {
        const params = this.params;
        return {
            IsAiring: params.IsAiring,
            IsMovie: params.IsMovie,
            IsSports: params.IsSports,
            IsKids: params.IsKids,
            IsNews: params.IsNews,
            IsSeries: params.IsSeries,
            Recursive: this.queryRecursive
        };
    }

    getVisibleViewSettings() {
        const item = (this.params, this.currentItem);
        const fields = ['showTitle'];

        if (!item || item.Type !== 'PhotoAlbum' && item.Type !== 'ChannelFolderItem') {
            fields.push('imageType');
        }

        fields.push('viewType');
        return fields;
    }

    getViewSettings() {
        const basekey = this.getSettingsKey();
        const params = this.params;
        const item = this.currentItem;
        let showTitle = userSettings.get(basekey + '-showTitle');

        if (showTitle === 'true') {
            showTitle = true;
        } else if (showTitle === 'false') {
            showTitle = false;
        } else if (params.type === 'Programs' || params.type === 'Recordings' || params.type === 'Person' || params.type === 'nextup' || params.type === 'Audio' || params.type === 'MusicAlbum' || params.type === 'MusicArtist') {
            showTitle = true;
        } else if (item && item.Type !== 'PhotoAlbum') {
            showTitle = true;
        }

        let imageType = userSettings.get(basekey + '-imageType');

        if (!imageType && params.type === 'nextup') {
            imageType = 'thumb';
        }

        return {
            showTitle: showTitle,
            showYear: userSettings.get(basekey + '-showYear') !== 'false',
            imageType: imageType || 'primary',
            viewType: userSettings.get(basekey + '-viewType') || 'images'
        };
    }

    getItemTypes() {
        const params = this.params;

        if (params.type === 'nextup') {
            return ['Episode'];
        }

        if (params.type === 'Programs') {
            return ['Program'];
        }

        return [];
    }

    getSettingsKey() {
        const values = [];
        values.push('items');
        const params = this.params;

        if (params.type) {
            values.push(params.type);
        } else if (params.parentId) {
            values.push(params.parentId);
        }

        if (params.IsAiring) {
            values.push('IsAiring');
        }

        if (params.IsMovie) {
            values.push('IsMovie');
        }

        if (params.IsKids) {
            values.push('IsKids');
        }

        if (params.IsSports) {
            values.push('IsSports');
        }

        if (params.IsNews) {
            values.push('IsNews');
        }

        if (params.IsSeries) {
            values.push('IsSeries');
        }

        if (params.IsFavorite) {
            values.push('IsFavorite');
        }

        if (params.genreId) {
            values.push('Genre');
        }

        if (params.musicGenreId) {
            values.push('MusicGenre');
        }

        if (params.studioId) {
            values.push('Studio');
        }

        if (params.personId) {
            values.push('Person');
        }

        if (params.parentId) {
            values.push('Folder');
        }

        return values.join('-');
    }
}

export default ItemsView;

/* eslint-enable indent */<|MERGE_RESOLUTION|>--- conflicted
+++ resolved
@@ -1,12 +1,3 @@
-<<<<<<< HEAD
-define(['globalize', 'listView', 'layoutManager', 'userSettings', 'focusManager', 'cardBuilder', 'loading', 'connectionManager', 'alphaNumericShortcuts', 'playbackManager', 'alphaPicker', 'emby-itemscontainer', 'emby-scroller'], function (globalize, listView, layoutManager, userSettings, focusManager, cardBuilder, loading, connectionManager, AlphaNumericShortcuts, playbackManager, AlphaPicker) {
-    'use strict';
-
-    playbackManager = playbackManager.default || playbackManager;
-    loading = loading.default || loading;
-    layoutManager = layoutManager.default || layoutManager;
-    focusManager = focusManager.default || focusManager;
-=======
 import globalize from 'globalize';
 import listView from 'listView';
 import layoutManager from 'layoutManager';
@@ -22,7 +13,6 @@
 import 'emby-scroller';
 
 /* eslint-disable indent */
->>>>>>> 155a4e16
 
     function getInitialLiveTvQuery(instance, params) {
         const query = {
