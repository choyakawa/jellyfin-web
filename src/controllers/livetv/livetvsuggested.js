<<<<<<< HEAD
import layoutManager from 'layoutManager';
import * as userSettings from 'userSettings';
import inputManager from 'inputManager';
import loading from 'loading';
import globalize from 'globalize';
import * as mainTabsManager from 'mainTabsManager';
import cardBuilder from 'cardBuilder';
import imageLoader from 'imageLoader';
import 'scrollStyles';
import 'emby-itemscontainer';
import 'emby-tabs';
import 'emby-button';

function enableScrollX() {
    return !layoutManager.desktop;
}

function getBackdropShape() {
    if (enableScrollX()) {
        return 'overflowBackdrop';
=======
define(['layoutManager', 'userSettings', 'inputManager', 'loading', 'globalize', 'libraryBrowser', 'mainTabsManager', 'cardBuilder', 'apphost', 'imageLoader', 'scrollStyles', 'emby-itemscontainer', 'emby-tabs', 'emby-button'], function (layoutManager, userSettings, inputManager, loading, globalize, libraryBrowser, mainTabsManager, cardBuilder, appHost, imageLoader) {
    'use strict';

    loading = loading.default || loading;
    layoutManager = layoutManager.default || layoutManager;

    function enableScrollX() {
        return !layoutManager.desktop;
>>>>>>> 79e86587
    }
    return 'backdrop';
}

function getPortraitShape() {
    if (enableScrollX()) {
        return 'overflowPortrait';
    }
    return 'portrait';
}

function getLimit() {
    if (enableScrollX()) {
        return 12;
    }

    return 9;
}

function loadRecommendedPrograms(page) {
    loading.show();
    let limit = getLimit();

    if (enableScrollX()) {
        limit *= 2;
    }

    ApiClient.getLiveTvRecommendedPrograms({
        userId: Dashboard.getCurrentUserId(),
        IsAiring: true,
        limit: limit,
        ImageTypeLimit: 1,
        EnableImageTypes: 'Primary,Thumb,Backdrop',
        EnableTotalRecordCount: false,
        Fields: 'ChannelInfo,PrimaryImageAspectRatio'
    }).then(function (result) {
        renderItems(page, result.Items, 'activeProgramItems', 'play', {
            showAirDateTime: false,
            showAirEndTime: true
        });
        loading.hide();

        import('autoFocuser').then(({default: autoFocuser}) => {
            autoFocuser.autoFocus(page);
        });
    });
}

function reload(page, enableFullRender) {
    if (enableFullRender) {
        loadRecommendedPrograms(page);
        ApiClient.getLiveTvPrograms({
            userId: Dashboard.getCurrentUserId(),
            HasAired: false,
            limit: getLimit(),
            IsMovie: false,
            IsSports: false,
            IsKids: false,
            IsNews: false,
            IsSeries: true,
            EnableTotalRecordCount: false,
            Fields: 'ChannelInfo,PrimaryImageAspectRatio',
            EnableImageTypes: 'Primary,Thumb'
        }).then(function (result) {
            renderItems(page, result.Items, 'upcomingEpisodeItems');
        });
        ApiClient.getLiveTvPrograms({
            userId: Dashboard.getCurrentUserId(),
            HasAired: false,
            limit: getLimit(),
            IsMovie: true,
            EnableTotalRecordCount: false,
            Fields: 'ChannelInfo',
            EnableImageTypes: 'Primary,Thumb'
        }).then(function (result) {
            renderItems(page, result.Items, 'upcomingTvMovieItems', null, {
                shape: getPortraitShape(),
                preferThumb: null,
                showParentTitle: false
            });
        });
        ApiClient.getLiveTvPrograms({
            userId: Dashboard.getCurrentUserId(),
            HasAired: false,
            limit: getLimit(),
            IsSports: true,
            EnableTotalRecordCount: false,
            Fields: 'ChannelInfo,PrimaryImageAspectRatio',
            EnableImageTypes: 'Primary,Thumb'
        }).then(function (result) {
            renderItems(page, result.Items, 'upcomingSportsItems');
        });
        ApiClient.getLiveTvPrograms({
            userId: Dashboard.getCurrentUserId(),
            HasAired: false,
            limit: getLimit(),
            IsKids: true,
            EnableTotalRecordCount: false,
            Fields: 'ChannelInfo,PrimaryImageAspectRatio',
            EnableImageTypes: 'Primary,Thumb'
        }).then(function (result) {
            renderItems(page, result.Items, 'upcomingKidsItems');
        });
        ApiClient.getLiveTvPrograms({
            userId: Dashboard.getCurrentUserId(),
            HasAired: false,
            limit: getLimit(),
            IsNews: true,
            EnableTotalRecordCount: false,
            Fields: 'ChannelInfo,PrimaryImageAspectRatio',
            EnableImageTypes: 'Primary,Thumb'
        }).then(function (result) {
            renderItems(page, result.Items, 'upcomingNewsItems', null, {
                showParentTitleOrTitle: true,
                showTitle: false,
                showParentTitle: false
            });
        });
    }
}

function renderItems(page, items, sectionClass, overlayButton, cardOptions) {
    const html = cardBuilder.getCardsHtml(Object.assign({
        items: items,
        preferThumb: 'auto',
        inheritThumb: false,
        shape: enableScrollX() ? 'autooverflow' : 'auto',
        defaultShape: getBackdropShape(),
        showParentTitle: true,
        showTitle: true,
        centerText: true,
        coverImage: true,
        overlayText: false,
        lazy: true,
        overlayPlayButton: overlayButton === 'play',
        overlayMoreButton: overlayButton === 'more',
        overlayInfoButton: overlayButton === 'info',
        allowBottomPadding: !enableScrollX(),
        showAirTime: true,
        showAirDateTime: true
    }, cardOptions || {}));
    const elem = page.querySelector('.' + sectionClass);
    elem.innerHTML = html;
    imageLoader.lazyChildren(elem);
}

function getTabs() {
    return [{
        name: globalize.translate('Programs')
    }, {
        name: globalize.translate('TabGuide')
    }, {
        name: globalize.translate('TabChannels')
    }, {
        name: globalize.translate('TabRecordings')
    }, {
        name: globalize.translate('HeaderSchedule')
    }, {
        name: globalize.translate('TabSeries')
    }, {
        name: globalize.translate('ButtonSearch'),
        cssClass: 'searchTabButton'
    }];
}

function setScrollClasses(elem, scrollX) {
    if (scrollX) {
        elem.classList.add('hiddenScrollX');

        if (layoutManager.tv) {
            elem.classList.add('smoothScrollX');
        }

        elem.classList.add('scrollX');
        elem.classList.remove('vertical-wrap');
    } else {
        elem.classList.remove('hiddenScrollX');
        elem.classList.remove('smoothScrollX');
        elem.classList.remove('scrollX');
        elem.classList.add('vertical-wrap');
    }
}

<<<<<<< HEAD
function getDefaultTabIndex(folderId) {
    if (userSettings.get('landing-' + folderId) === 'guide') {
        return 1;
=======
    function getTabs() {
        return [{
            name: globalize.translate('Programs')
        }, {
            name: globalize.translate('TabGuide')
        }, {
            name: globalize.translate('TabChannels')
        }, {
            name: globalize.translate('TabRecordings')
        }, {
            name: globalize.translate('HeaderSchedule')
        }, {
            name: globalize.translate('TabSeries')
        }];
>>>>>>> 79e86587
    }

    return 0;
}

export default function (view, params) {
    function enableFullRender() {
        return new Date().getTime() - lastFullRender > 3e5;
    }

    function onBeforeTabChange(evt) {
        preLoadTab(view, parseInt(evt.detail.selectedTabIndex));
    }

    function onTabChange(evt) {
        const previousTabController = tabControllers[parseInt(evt.detail.previousIndex)];

        if (previousTabController && previousTabController.onHide) {
            previousTabController.onHide();
        }

        loadTab(view, parseInt(evt.detail.selectedTabIndex));
    }

    function getTabContainers() {
        return view.querySelectorAll('.pageTabContent');
    }

    function initTabs() {
        mainTabsManager.setTabs(view, currentTabIndex, getTabs, getTabContainers, onBeforeTabChange, onTabChange);
    }

    function getTabController(page, index, callback) {
        let depends;

        // TODO int is a little hard to read
        switch (index) {
            case 0:
                depends = 'controllers/livetv/livetvsuggested';
                break;

            case 1:
                depends = 'controllers/livetv/livetvguide';
                break;

            case 2:
                depends = 'controllers/livetv/livetvchannels';
                break;

            case 3:
                depends = 'controllers/livetv/livetvrecordings';
                break;

            case 4:
                depends = 'controllers/livetv/livetvschedule';
                break;

            case 5:
                depends = 'controllers/livetv/livetvseriestimers';
                break;

            case 6:
                depends = 'scripts/searchtab';
        }

<<<<<<< HEAD
        import(depends).then(({default: controllerFactory}) => {
            let tabContent;

            if (index === 0) {
                tabContent = view.querySelector(`.pageTabContent[data-index="${index}"]`);
                self.tabContent = tabContent;
=======
                case 5:
                    depends.push('controllers/livetv/livetvseriestimers');
                    break;
>>>>>>> 79e86587
            }

            let controller = tabControllers[index];

            if (!controller) {
                tabContent = view.querySelector('.pageTabContent[data-index="${index}"]');

                if (index === 0) {
                    controller = self;
                } else if (index === 6) {
                    controller = new controllerFactory(view, tabContent, {
                        collectionType: 'livetv'
                    });
                } else {
                    controller = new controllerFactory(view, params, tabContent);
                }

                tabControllers[index] = controller;

                if (controller.initTab) {
                    controller.initTab();
                }
            }

            callback(controller);
        });
    }

    function preLoadTab(page, index) {
        getTabController(page, index, function (controller) {
            if (renderedTabs.indexOf(index) === -1 && controller.preRender) {
                controller.preRender();
            }
        });
    }

    function loadTab(page, index) {
        currentTabIndex = index;
        getTabController(page, index, function (controller) {
            initialTabIndex = null;

            if (renderedTabs.indexOf(index) === -1) {
                if (index === 1) {
                    renderedTabs.push(index);
                }

                controller.renderTab();
            } else if (controller.onShow) {
                controller.onShow();
            }

            currentTabController = controller;
        });
    }

    function onInputCommand(evt) {
        if (evt.detail.command === 'search') {
            evt.preventDefault();
            Dashboard.navigate('search.html?collectionType=livetv');
        }
    }

    let isViewRestored;
    const self = this;
    let currentTabIndex = parseInt(params.tab || getDefaultTabIndex('livetv'));
    let initialTabIndex = currentTabIndex;
    let lastFullRender = 0;
    [].forEach.call(view.querySelectorAll('.sectionTitleTextButton-programs'), function (link) {
        const href = link.href;

        if (href) {
            link.href = href + '&serverId=' + ApiClient.serverId();
        }
    });

    self.initTab = function () {
        const tabContent = view.querySelector('.pageTabContent[data-index="0"]');
        const containers = tabContent.querySelectorAll('.itemsContainer');

        for (let i = 0, length = containers.length; i < length; i++) {
            setScrollClasses(containers[i], enableScrollX());
        }
    };

    self.renderTab = function () {
        const tabContent = view.querySelector('.pageTabContent[data-index="0"]');

        if (enableFullRender()) {
            reload(tabContent, true);
            lastFullRender = new Date().getTime();
        } else {
            reload(tabContent);
        }
    };

    let currentTabController;
    const tabControllers = [];
    const renderedTabs = [];
    view.addEventListener('viewbeforeshow', function (evt) {
        isViewRestored = evt.detail.isRestored;
        initTabs();
    });
    view.addEventListener('viewshow', function (evt) {
        isViewRestored = evt.detail.isRestored;

        if (!isViewRestored) {
            mainTabsManager.selectedTabIndex(initialTabIndex);
        }

        inputManager.on(window, onInputCommand);
    });
    view.addEventListener('viewbeforehide', function () {
        if (currentTabController && currentTabController.onHide) {
            currentTabController.onHide();
        }

        inputManager.off(window, onInputCommand);
    });
    view.addEventListener('viewdestroy', function () {
        tabControllers.forEach(function (tabController) {
            if (tabController.destroy) {
                tabController.destroy();
            }
        });
    });
}<|MERGE_RESOLUTION|>--- conflicted
+++ resolved
@@ -1,4 +1,3 @@
-<<<<<<< HEAD
 import layoutManager from 'layoutManager';
 import * as userSettings from 'userSettings';
 import inputManager from 'inputManager';
@@ -19,16 +18,6 @@
 function getBackdropShape() {
     if (enableScrollX()) {
         return 'overflowBackdrop';
-=======
-define(['layoutManager', 'userSettings', 'inputManager', 'loading', 'globalize', 'libraryBrowser', 'mainTabsManager', 'cardBuilder', 'apphost', 'imageLoader', 'scrollStyles', 'emby-itemscontainer', 'emby-tabs', 'emby-button'], function (layoutManager, userSettings, inputManager, loading, globalize, libraryBrowser, mainTabsManager, cardBuilder, appHost, imageLoader) {
-    'use strict';
-
-    loading = loading.default || loading;
-    layoutManager = layoutManager.default || layoutManager;
-
-    function enableScrollX() {
-        return !layoutManager.desktop;
->>>>>>> 79e86587
     }
     return 'backdrop';
 }
@@ -188,9 +177,6 @@
         name: globalize.translate('HeaderSchedule')
     }, {
         name: globalize.translate('TabSeries')
-    }, {
-        name: globalize.translate('ButtonSearch'),
-        cssClass: 'searchTabButton'
     }];
 }
 
@@ -212,26 +198,9 @@
     }
 }
 
-<<<<<<< HEAD
 function getDefaultTabIndex(folderId) {
     if (userSettings.get('landing-' + folderId) === 'guide') {
         return 1;
-=======
-    function getTabs() {
-        return [{
-            name: globalize.translate('Programs')
-        }, {
-            name: globalize.translate('TabGuide')
-        }, {
-            name: globalize.translate('TabChannels')
-        }, {
-            name: globalize.translate('TabRecordings')
-        }, {
-            name: globalize.translate('HeaderSchedule')
-        }, {
-            name: globalize.translate('TabSeries')
-        }];
->>>>>>> 79e86587
     }
 
     return 0;
@@ -297,18 +266,12 @@
                 depends = 'scripts/searchtab';
         }
 
-<<<<<<< HEAD
         import(depends).then(({default: controllerFactory}) => {
             let tabContent;
 
             if (index === 0) {
                 tabContent = view.querySelector(`.pageTabContent[data-index="${index}"]`);
                 self.tabContent = tabContent;
-=======
-                case 5:
-                    depends.push('controllers/livetv/livetvseriestimers');
-                    break;
->>>>>>> 79e86587
             }
 
             let controller = tabControllers[index];
