define(["jQuery", "dom", "loading", "libraryMenu", "globalize", "listViewStyle"], function($, dom, loading, libraryMenu, globalize) {
    "use strict";

    function populateLanguages(select) {
        return ApiClient.getCultures().then(function(languages) {
            var html = "";
            html += "<option value=''></option>";
            for (var i = 0, length = languages.length; i < length; i++) {
                var culture = languages[i];
                html += "<option value='" + culture.TwoLetterISOLanguageName + "'>" + culture.DisplayName + "</option>";
            }
            select.innerHTML = html;
        });
    }

    function populateCountries(select) {
        return ApiClient.getCountries().then(function(allCountries) {
            var html = "";
            html += "<option value=''></option>";
            for (var i = 0, length = allCountries.length; i < length; i++) {
                var culture = allCountries[i];
                html += "<option value='" + culture.TwoLetterISORegionName + "'>" + culture.DisplayName + "</option>";
            }
            select.innerHTML = html;
        });
    }

    function loadPage(page) {
        var promises = [ApiClient.getServerConfiguration(), populateLanguages(page.querySelector("#selectLanguage")), populateCountries(page.querySelector("#selectCountry"))];
        Promise.all(promises).then(function(responses) {
            var config = responses[0];
            page.querySelector("#selectLanguage").value = config.PreferredMetadataLanguage || "", page.querySelector("#selectCountry").value = config.MetadataCountryCode || "", loading.hide();
        });
    }

    function onSubmit() {
        var form = this;
        return loading.show(), ApiClient.getServerConfiguration().then(function(config) {
            config.PreferredMetadataLanguage = form.querySelector("#selectLanguage").value, config.MetadataCountryCode = form.querySelector("#selectCountry").value, ApiClient.updateServerConfiguration(config).then(Dashboard.processServerConfigurationUpdateResult);
        }), !1;
    }

    function getTabs() {
        return [{
            href: "library.html",
            name: globalize.translate("HeaderLibraries")
        }, {
            href: "librarydisplay.html",
            name: globalize.translate("TabDisplay")
        }, {
            href: "metadataimages.html",
            name: globalize.translate("TabMetadata")
        }, {
            href: "metadatanfo.html",
<<<<<<< HEAD
            name: globalize.translate("TabNfoSettings")
        }]
=======
            name: Globalize.translate("TabNfoSettings")
        }];
>>>>>>> 73d39fe0
    }

    $(document).on("pageinit", "#metadataImagesConfigurationPage", function() {
        $(".metadataImagesConfigurationForm").off("submit", onSubmit).on("submit", onSubmit);
    }).on("pageshow", "#metadataImagesConfigurationPage", function() {
        libraryMenu.setTabs("metadata", 2, getTabs), loading.show(), loadPage(this);
    });
});<|MERGE_RESOLUTION|>--- conflicted
+++ resolved
@@ -52,13 +52,8 @@
             name: globalize.translate("TabMetadata")
         }, {
             href: "metadatanfo.html",
-<<<<<<< HEAD
             name: globalize.translate("TabNfoSettings")
-        }]
-=======
-            name: Globalize.translate("TabNfoSettings")
         }];
->>>>>>> 73d39fe0
     }
 
     $(document).on("pageinit", "#metadataImagesConfigurationPage", function() {
