import $ from 'jQuery';
import datetime from 'datetime';
import loading from 'loading';
import libraryMenu from 'libraryMenu';
import globalize from 'globalize';
import 'listViewStyle';
import 'paper-icon-button-light';

/* eslint-disable indent */

    function populateRatings(allParentalRatings, page) {
        let html = '';
        html += "<option value=''></option>";
        let rating;
        const ratings = [];

        for (let i = 0, length = allParentalRatings.length; i < length; i++) {
            if (rating = allParentalRatings[i], ratings.length) {
                const lastRating = ratings[ratings.length - 1];

                if (lastRating.Value === rating.Value) {
                    lastRating.Name += '/' + rating.Name;
                    continue;
                }
            }

            ratings.push({
                Name: rating.Name,
                Value: rating.Value
            });
        }

        for (let i = 0, length = ratings.length; i < length; i++) {
            rating = ratings[i];
            html += "<option value='" + rating.Value + "'>" + rating.Name + '</option>';
        }

        $('#selectMaxParentalRating', page).html(html);
    }

    function loadUnratedItems(page, user) {
        const items = [{
            name: globalize.translate('OptionBlockBooks'),
            value: 'Book'
        }, {
            name: globalize.translate('OptionBlockChannelContent'),
            value: 'ChannelContent'
        }, {
            name: globalize.translate('OptionBlockLiveTvChannels'),
            value: 'LiveTvChannel'
        }, {
            name: globalize.translate('OptionBlockMovies'),
            value: 'Movie'
        }, {
            name: globalize.translate('OptionBlockMusic'),
            value: 'Music'
        }, {
            name: globalize.translate('OptionBlockTrailers'),
            value: 'Trailer'
        }, {
            name: globalize.translate('OptionBlockTvShows'),
            value: 'Series'
        }];
        let html = '';
        html += '<h3 class="checkboxListLabel">' + globalize.translate('HeaderBlockItemsWithNoRating') + '</h3>';
        html += '<div class="checkboxList paperList checkboxList-paperList">';

        for (let i = 0, length = items.length; i < length; i++) {
            const item = items[i];
            const checkedAttribute = -1 != user.Policy.BlockUnratedItems.indexOf(item.value) ? ' checked="checked"' : '';
            html += '<label><input type="checkbox" is="emby-checkbox" class="chkUnratedItem" data-itemtype="' + item.value + '" type="checkbox"' + checkedAttribute + '><span>' + item.name + '</span></label>';
        }

        html += '</div>';
        $('.blockUnratedItems', page).html(html).trigger('create');
    }

    function loadUser(page, user, allParentalRatings) {
        page.querySelector('.username').innerHTML = user.Name;
        libraryMenu.setTitle(user.Name);
        loadUnratedItems(page, user);
        loadBlockedTags(page, user.Policy.BlockedTags);
        populateRatings(allParentalRatings, page);
        let ratingValue = '';

        if (user.Policy.MaxParentalRating) {
            for (let i = 0, length = allParentalRatings.length; i < length; i++) {
                const rating = allParentalRatings[i];

                if (user.Policy.MaxParentalRating >= rating.Value) {
                    ratingValue = rating.Value;
                }
            }
        }

        $('#selectMaxParentalRating', page).val(ratingValue);

        if (user.Policy.IsAdministrator) {
            $('.accessScheduleSection', page).hide();
        } else {
            $('.accessScheduleSection', page).show();
        }

        renderAccessSchedule(page, user.Policy.AccessSchedules || []);
        loading.hide();
    }

    function loadBlockedTags(page, tags) {
        let html = tags.map(function (h) {
            let li = '<div class="listItem">';
            li += '<div class="listItemBody">';
            li += '<h3 class="listItemBodyText">';
            li += h;
            li += '</h3>';
            li += '</div>';
            li += '<button type="button" is="paper-icon-button-light" class="blockedTag btnDeleteTag listItemButton" data-tag="' + h + '"><span class="material-icons delete"></span></button>';
            return li += '</div>';
        }).join('');

        if (html) {
            html = '<div class="paperList">' + html + '</div>';
        }

        const elem = $('.blockedTags', page).html(html).trigger('create');
        $('.btnDeleteTag', elem).on('click', function () {
            const tag = this.getAttribute('data-tag');
            const newTags = tags.filter(function (t) {
                return t != tag;
            });
            loadBlockedTags(page, newTags);
        });
    }

    function deleteAccessSchedule(page, schedules, index) {
        schedules.splice(index, 1);
        renderAccessSchedule(page, schedules);
    }

    function renderAccessSchedule(page, schedules) {
        let html = '';
        let index = 0;
        html += schedules.map(function (a) {
            let itemHtml = '';
            itemHtml += '<div class="liSchedule listItem" data-day="' + a.DayOfWeek + '" data-start="' + a.StartHour + '" data-end="' + a.EndHour + '">';
            itemHtml += '<div class="listItemBody two-line">';
            itemHtml += '<h3 class="listItemBodyText">';
            itemHtml += globalize.translate('Option' + a.DayOfWeek);
            itemHtml += '</h3>';
            itemHtml += '<div class="listItemBodyText secondary">' + getDisplayTime(a.StartHour) + ' - ' + getDisplayTime(a.EndHour) + '</div>';
            itemHtml += '</div>';
            itemHtml += '<button type="button" is="paper-icon-button-light" class="btnDelete listItemButton" data-index="' + index + '"><span class="material-icons delete"></span></button>';
            itemHtml += '</div>';
            index++;
            return itemHtml;
        }).join('');
        const accessScheduleList = page.querySelector('.accessScheduleList');
        accessScheduleList.innerHTML = html;
        $('.btnDelete', accessScheduleList).on('click', function () {
            deleteAccessSchedule(page, schedules, parseInt(this.getAttribute('data-index')));
        });
    }

    function onSaveComplete(page) {
        loading.hide();

        import('toast').then(({default: toast}) => {
            toast(globalize.translate('SettingsSaved'));
        });
    }

    function saveUser(user, page) {
        user.Policy.MaxParentalRating = $('#selectMaxParentalRating', page).val() || null;
        user.Policy.BlockUnratedItems = $('.chkUnratedItem', page).get().filter(function (i) {
            return i.checked;
        }).map(function (i) {
            return i.getAttribute('data-itemtype');
        });
        user.Policy.AccessSchedules = getSchedulesFromPage(page);
        user.Policy.BlockedTags = getBlockedTagsFromPage(page);
        ApiClient.updateUserPolicy(user.Id, user.Policy).then(function () {
            onSaveComplete(page);
        });
    }

    function getDisplayTime(hours) {
        let minutes = 0;
        const pct = hours % 1;

        if (pct) {
            minutes = parseInt(60 * pct);
        }

        return datetime.getDisplayTime(new Date(2000, 1, 1, hours, minutes, 0, 0));
    }

    function showSchedulePopup(page, schedule, index) {
        schedule = schedule || {};
        import('components/accessSchedule/accessSchedule').then(({default: accessschedule}) => {
            accessschedule.show({
                schedule: schedule
            }).then(function (updatedSchedule) {
                const schedules = getSchedulesFromPage(page);

                if (-1 == index) {
                    index = schedules.length;
                }

                schedules[index] = updatedSchedule;
                renderAccessSchedule(page, schedules);
            });
        });
    }

    function getSchedulesFromPage(page) {
        return $('.liSchedule', page).map(function () {
            return {
                DayOfWeek: this.getAttribute('data-day'),
                StartHour: this.getAttribute('data-start'),
                EndHour: this.getAttribute('data-end')
            };
        }).get();
    }

    function getBlockedTagsFromPage(page) {
        return $('.blockedTag', page).map(function () {
            return this.getAttribute('data-tag');
        }).get();
    }

    function showBlockedTagPopup(page) {
<<<<<<< HEAD
        import('prompt').then(({default: prompt}) => {
            prompt({
=======
        require(['prompt'], function (prompt) {
            prompt.default({
>>>>>>> e94c6257
                label: globalize.translate('LabelTag')
            }).then(function (value) {
                const tags = getBlockedTagsFromPage(page);

                if (-1 == tags.indexOf(value)) {
                    tags.push(value);
                    loadBlockedTags(page, tags);
                }
            });
        });
    }

    window.UserParentalControlPage = {
        onSubmit: function () {
            const page = $(this).parents('.page');
            loading.show();
            const userId = getParameterByName('userId');
            ApiClient.getUser(userId).then(function (result) {
                saveUser(result, page);
            });
            return false;
        }
    };
    $(document).on('pageinit', '#userParentalControlPage', function () {
        const page = this;
        $('.btnAddSchedule', page).on('click', function () {
            showSchedulePopup(page, {}, -1);
        });
        $('.btnAddBlockedTag', page).on('click', function () {
            showBlockedTagPopup(page);
        });
        $('.userParentalControlForm').off('submit', UserParentalControlPage.onSubmit).on('submit', UserParentalControlPage.onSubmit);
    }).on('pageshow', '#userParentalControlPage', function () {
        const page = this;
        loading.show();
        const userId = getParameterByName('userId');
        const promise1 = ApiClient.getUser(userId);
        const promise2 = ApiClient.getParentalRatings();
        Promise.all([promise1, promise2]).then(function (responses) {
            loadUser(page, responses[0], responses[1]);
        });
    });

/* eslint-enable indent */<|MERGE_RESOLUTION|>--- conflicted
+++ resolved
@@ -228,13 +228,9 @@
     }
 
     function showBlockedTagPopup(page) {
-<<<<<<< HEAD
+
         import('prompt').then(({default: prompt}) => {
             prompt({
-=======
-        require(['prompt'], function (prompt) {
-            prompt.default({
->>>>>>> e94c6257
                 label: globalize.translate('LabelTag')
             }).then(function (value) {
                 const tags = getBlockedTagsFromPage(page);
