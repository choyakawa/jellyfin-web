--- conflicted
+++ resolved
@@ -1,11 +1,8 @@
 define(['loading', 'libraryMenu', 'globalize', 'cardStyle', 'emby-button', 'emby-checkbox', 'emby-select'], function (loading, libraryMenu, globalize) {
     'use strict';
 
-<<<<<<< HEAD
     libraryMenu = libraryMenu.default || libraryMenu;
-=======
     loading = loading.default || loading;
->>>>>>> 3bafe0d6
 
     function reloadList(page) {
         loading.show();
