--- conflicted
+++ resolved
@@ -42,18 +42,7 @@
         html += '<div class="cardScalable">';
         html += '<div class="cardPadder cardPadder-backdrop"></div>';
         html += configPageUrl ? '<a class="cardContent cardImageContainer" is="emby-linkbutton" href="' + configPageUrl + '">' : '<div class="cardContent noConfigPluginCard noHoverEffect cardImageContainer">';
-<<<<<<< HEAD
-
-        if (plugin.ImageUrl) {
-            html += '<div class="cardImage coveredImage" style="background-image:url(\'' + plugin.ImageUrl + "');\">";
-            html += "</div>";
-        } else {
-            html += '<span class="cardImageIcon material-icons folder"></span>';
-        }
-
-=======
-        html += '<i class="cardImageIcon material-icons">folder</i>';
->>>>>>> 26753209
+        html += '<span class="cardImageIcon material-icons folder"></span>';
         html += configPageUrl ? "</a>" : "</div>";
         html += "</div>";
         html += '<div class="cardFooter">';
