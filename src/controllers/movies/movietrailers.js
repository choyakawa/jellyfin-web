<<<<<<< HEAD
define(['layoutManager', 'loading', 'events', 'libraryBrowser', 'imageLoader', 'alphaPicker', 'listView', 'cardBuilder', 'userSettings', 'globalize', 'emby-itemscontainer'], function (layoutManager, loading, events, libraryBrowser, imageLoader, AlphaPicker, listView, cardBuilder, userSettings, globalize) {
    'use strict';

    loading = loading.default || loading;
    libraryBrowser = libraryBrowser.default || libraryBrowser;
    layoutManager = layoutManager.default || layoutManager;

    return function (view, params, tabContent) {
=======
import loading from 'loading';
import events from 'events';
import libraryBrowser from 'libraryBrowser';
import imageLoader from 'imageLoader';
import AlphaPicker from 'alphaPicker';
import listView from 'listView';
import cardBuilder from 'cardBuilder';
import * as userSettings from 'userSettings';
import globalize from 'globalize';
import 'emby-itemscontainer';

/* eslint-disable indent */

    export default function (view, params, tabContent) {
>>>>>>> c5550c57
        function getPageData(context) {
            const key = getSavedQueryKey(context);
            let pageData = data[key];

            if (!pageData) {
                pageData = data[key] = {
                    query: {
                        SortBy: 'SortName',
                        SortOrder: 'Ascending',
                        IncludeItemTypes: 'Trailer',
                        Recursive: true,
                        Fields: 'PrimaryImageAspectRatio,SortName,BasicSyncInfo',
                        ImageTypeLimit: 1,
                        EnableImageTypes: 'Primary,Backdrop,Banner,Thumb',
                        StartIndex: 0
                    },
                    view: libraryBrowser.getSavedView(key) || 'Poster'
                };

                if (userSettings.libraryPageSize() > 0) {
                    pageData.query['Limit'] = userSettings.libraryPageSize();
                }

                libraryBrowser.loadSavedQueryValues(key, pageData.query);
            }

            return pageData;
        }

        function getQuery(context) {
            return getPageData(context).query;
        }

        function getSavedQueryKey(context) {
            if (!context.savedQueryKey) {
                context.savedQueryKey = libraryBrowser.getSavedQueryKey('trailers');
            }

            return context.savedQueryKey;
        }

        const reloadItems = () => {
            loading.show();
            isLoading = true;
            const query = getQuery(tabContent);
            ApiClient.getItems(ApiClient.getCurrentUserId(), query).then((result) => {
                function onNextPageClick() {
                    if (isLoading) {
                        return;
                    }

                    if (userSettings.libraryPageSize() > 0) {
                        query.StartIndex += query.Limit;
                    }
                    reloadItems();
                }

                function onPreviousPageClick() {
                    if (isLoading) {
                        return;
                    }

                    if (userSettings.libraryPageSize() > 0) {
                        query.StartIndex = Math.max(0, query.StartIndex - query.Limit);
                    }
                    reloadItems();
                }

                window.scrollTo(0, 0);
                updateFilterControls(tabContent);
                const pagingHtml = libraryBrowser.getQueryPagingHtml({
                    startIndex: query.StartIndex,
                    limit: query.Limit,
                    totalRecordCount: result.TotalRecordCount,
                    showLimit: false,
                    updatePageSizeSetting: false,
                    addLayoutButton: false,
                    sortButton: false,
                    filterButton: false
                });
                let html;
                const viewStyle = this.getCurrentViewStyle();

                if (viewStyle == 'Thumb') {
                    html = cardBuilder.getCardsHtml({
                        items: result.Items,
                        shape: 'backdrop',
                        preferThumb: true,
                        context: 'movies',
                        overlayPlayButton: true
                    });
                } else if (viewStyle == 'ThumbCard') {
                    html = cardBuilder.getCardsHtml({
                        items: result.Items,
                        shape: 'backdrop',
                        preferThumb: true,
                        context: 'movies',
                        cardLayout: true,
                        showTitle: true,
                        showYear: true,
                        centerText: true
                    });
                } else if (viewStyle == 'Banner') {
                    html = cardBuilder.getCardsHtml({
                        items: result.Items,
                        shape: 'banner',
                        preferBanner: true,
                        context: 'movies'
                    });
                } else if (viewStyle == 'List') {
                    html = listView.getListViewHtml({
                        items: result.Items,
                        context: 'movies',
                        sortBy: query.SortBy
                    });
                } else if (viewStyle == 'PosterCard') {
                    html = cardBuilder.getCardsHtml({
                        items: result.Items,
                        shape: 'portrait',
                        context: 'movies',
                        showTitle: true,
                        showYear: true,
                        cardLayout: true,
                        centerText: true
                    });
                } else {
                    html = cardBuilder.getCardsHtml({
                        items: result.Items,
                        shape: 'portrait',
                        context: 'movies',
                        centerText: true,
                        overlayPlayButton: true,
                        showTitle: true,
                        showYear: true
                    });
                }

                let elems = tabContent.querySelectorAll('.paging');

                for (const elem of elems) {
                    elem.innerHTML = pagingHtml;
                }

                elems = tabContent.querySelectorAll('.btnNextPage');
                for (const elem of elems) {
                    elem.addEventListener('click', onNextPageClick);
                }

                elems = tabContent.querySelectorAll('.btnPreviousPage');
                for (const elem of elems) {
                    elem.addEventListener('click', onPreviousPageClick);
                }

                if (!result.Items.length) {
                    html = '';

                    html += '<div class="noItemsMessage centerMessage">';
                    html += '<h1>' + globalize.translate('MessageNothingHere') + '</h1>';
                    html += '<p>' + globalize.translate('MessageNoTrailersFound') + '</p>';
                    html += '</div>';
                }

                const itemsContainer = tabContent.querySelector('.itemsContainer');
                itemsContainer.innerHTML = html;
                imageLoader.lazyChildren(itemsContainer);
                libraryBrowser.saveQueryValues(getSavedQueryKey(tabContent), query);
                loading.hide();
                isLoading = false;
            });
        };

        const updateFilterControls = (tabContent) => {
            const query = getQuery(tabContent);
            this.alphaPicker.value(query.NameStartsWithOrGreater);
        };

        const data = {};
        let isLoading = false;

        this.showFilterMenu = function () {
            import('components/filterdialog/filterdialog').then(({default: filterDialogFactory}) => {
                const filterDialog = new filterDialogFactory({
                    query: getQuery(tabContent),
                    mode: 'movies',
                    serverId: ApiClient.serverId()
                });
                events.on(filterDialog, 'filterchange', function () {
                    getQuery(tabContent).StartIndex = 0;
                    reloadItems();
                });
                filterDialog.show();
            });
        };

        this.getCurrentViewStyle = function () {
            return getPageData(tabContent).view;
        };

        const initPage = (tabContent) => {
            const alphaPickerElement = tabContent.querySelector('.alphaPicker');
            const itemsContainer = tabContent.querySelector('.itemsContainer');
            alphaPickerElement.addEventListener('alphavaluechanged', function (e) {
                const newValue = e.detail.value;
                const query = getQuery(tabContent);
                query.NameStartsWithOrGreater = newValue;
                query.StartIndex = 0;
                reloadItems();
            });
            this.alphaPicker = new AlphaPicker({
                element: alphaPickerElement,
                valueChangeEvent: 'click'
            });

            tabContent.querySelector('.alphaPicker').classList.add('alphabetPicker-right');
            alphaPickerElement.classList.add('alphaPicker-fixed-right');
            itemsContainer.classList.add('padded-right-withalphapicker');

            tabContent.querySelector('.btnFilter').addEventListener('click', function () {
                this.showFilterMenu();
            });
            tabContent.querySelector('.btnSort').addEventListener('click', function (e) {
                libraryBrowser.showSortMenu({
                    items: [{
                        name: globalize.translate('OptionNameSort'),
                        id: 'SortName'
                    }, {
                        name: globalize.translate('OptionImdbRating'),
                        id: 'CommunityRating,SortName'
                    }, {
                        name: globalize.translate('OptionDateAdded'),
                        id: 'DateCreated,SortName'
                    }, {
                        name: globalize.translate('OptionDatePlayed'),
                        id: 'DatePlayed,SortName'
                    }, {
                        name: globalize.translate('OptionParentalRating'),
                        id: 'OfficialRating,SortName'
                    }, {
                        name: globalize.translate('OptionPlayCount'),
                        id: 'PlayCount,SortName'
                    }, {
                        name: globalize.translate('OptionReleaseDate'),
                        id: 'PremiereDate,SortName'
                    }],
                    callback: function () {
                        getQuery(tabContent).StartIndex = 0;
                        reloadItems();
                    },
                    query: getQuery(tabContent),
                    button: e.target
                });
            });
        };

        initPage(tabContent);

        this.renderTab = function () {
            reloadItems();
            updateFilterControls(tabContent);
        };

        this.destroy = function () {};
    }

/* eslint-enable indent */<|MERGE_RESOLUTION|>--- conflicted
+++ resolved
@@ -1,13 +1,3 @@
-<<<<<<< HEAD
-define(['layoutManager', 'loading', 'events', 'libraryBrowser', 'imageLoader', 'alphaPicker', 'listView', 'cardBuilder', 'userSettings', 'globalize', 'emby-itemscontainer'], function (layoutManager, loading, events, libraryBrowser, imageLoader, AlphaPicker, listView, cardBuilder, userSettings, globalize) {
-    'use strict';
-
-    loading = loading.default || loading;
-    libraryBrowser = libraryBrowser.default || libraryBrowser;
-    layoutManager = layoutManager.default || layoutManager;
-
-    return function (view, params, tabContent) {
-=======
 import loading from 'loading';
 import events from 'events';
 import libraryBrowser from 'libraryBrowser';
@@ -22,7 +12,6 @@
 /* eslint-disable indent */
 
     export default function (view, params, tabContent) {
->>>>>>> c5550c57
         function getPageData(context) {
             const key = getSavedQueryKey(context);
             let pageData = data[key];
