import loading from 'loading';
import * as userSettings from 'userSettings';
import events from 'events';
import libraryBrowser from 'libraryBrowser';
import AlphaPicker from 'alphaPicker';
import listView from 'listView';
import cardBuilder from 'cardBuilder';
import globalize from 'globalize';
import 'emby-itemscontainer';

/* eslint-disable indent */

    export default function (view, params, tabContent, options) {
        const onViewStyleChange = () => {
            if (this.getCurrentViewStyle() == 'List') {
                itemsContainer.classList.add('vertical-list');
                itemsContainer.classList.remove('vertical-wrap');
            } else {
                itemsContainer.classList.remove('vertical-list');
                itemsContainer.classList.add('vertical-wrap');
            }

            itemsContainer.innerHTML = '';
        };

        const updateFilterControls = () => {
            if (this.alphaPicker) {
<<<<<<< HEAD
                this.alphaPicker.value(query.NameStartsWithOrGreater);
                if (query.SortBy.indexOf('SortName') === 0) {
                    this.alphaPicker.visible(true);
                } else {
                    this.alphaPicker.visible(false);
                }
=======
                this.alphaPicker.value(query.NameStartsWith);
>>>>>>> 4383f380
            }
        };

        function fetchData() {
            isLoading = true;
            loading.show();
            return ApiClient.getItems(ApiClient.getCurrentUserId(), query);
        }

        function afterRefresh(result) {
            function onNextPageClick() {
                if (isLoading) {
                    return;
                }

                if (userSettings.libraryPageSize() > 0) {
                    query.StartIndex += query.Limit;
                }
                itemsContainer.refreshItems();
            }

            function onPreviousPageClick() {
                if (isLoading) {
                    return;
                }

                if (userSettings.libraryPageSize() > 0) {
                    query.StartIndex = Math.max(0, query.StartIndex - query.Limit);
                }
                itemsContainer.refreshItems();
            }

            window.scrollTo(0, 0);
            updateFilterControls();
            const pagingHtml = libraryBrowser.getQueryPagingHtml({
                startIndex: query.StartIndex,
                limit: query.Limit,
                totalRecordCount: result.TotalRecordCount,
                showLimit: false,
                updatePageSizeSetting: false,
                addLayoutButton: false,
                sortButton: false,
                filterButton: false
            });

            for (const elem of tabContent.querySelectorAll('.paging')) {
                elem.innerHTML = pagingHtml;
            }

            for (const elem of tabContent.querySelectorAll('.btnNextPage')) {
                elem.addEventListener('click', onNextPageClick);
            }

            for (const elem of tabContent.querySelectorAll('.btnPreviousPage')) {
                elem.addEventListener('click', onPreviousPageClick);
            }

            isLoading = false;
            loading.hide();

            import('autoFocuser').then(({default: autoFocuser}) => {
                autoFocuser.autoFocus(tabContent);
            });
        }

        const getItemsHtml = (items) => {
            let html;
            const viewStyle = this.getCurrentViewStyle();

            if (viewStyle == 'Thumb') {
                html = cardBuilder.getCardsHtml({
                    items: items,
                    shape: 'backdrop',
                    preferThumb: true,
                    context: 'movies',
                    lazy: true,
                    overlayPlayButton: true,
                    showTitle: true,
                    showYear: true,
                    centerText: true
                });
            } else if (viewStyle == 'ThumbCard') {
                html = cardBuilder.getCardsHtml({
                    items: items,
                    shape: 'backdrop',
                    preferThumb: true,
                    context: 'movies',
                    lazy: true,
                    cardLayout: true,
                    showTitle: true,
                    showYear: true,
                    centerText: true
                });
            } else if (viewStyle == 'Banner') {
                html = cardBuilder.getCardsHtml({
                    items: items,
                    shape: 'banner',
                    preferBanner: true,
                    context: 'movies',
                    lazy: true
                });
            } else if (viewStyle == 'List') {
                html = listView.getListViewHtml({
                    items: items,
                    context: 'movies',
                    sortBy: query.SortBy
                });
            } else if (viewStyle == 'PosterCard') {
                html = cardBuilder.getCardsHtml({
                    items: items,
                    shape: 'portrait',
                    context: 'movies',
                    showTitle: true,
                    showYear: true,
                    centerText: true,
                    lazy: true,
                    cardLayout: true
                });
            } else {
                html = cardBuilder.getCardsHtml({
                    items: items,
                    shape: 'portrait',
                    context: 'movies',
                    overlayPlayButton: true,
                    showTitle: true,
                    showYear: true,
                    centerText: true
                });
            }

            return html;
        };

        const initPage = (tabContent) => {
            itemsContainer.fetchData = fetchData;
            itemsContainer.getItemsHtml = getItemsHtml;
            itemsContainer.afterRefresh = afterRefresh;
            const alphaPickerElement = tabContent.querySelector('.alphaPicker');

            if (alphaPickerElement) {
                alphaPickerElement.addEventListener('alphavaluechanged', function (e) {
                    const newValue = e.detail.value;
                    query.NameStartsWith = newValue;
                    query.StartIndex = 0;
                    itemsContainer.refreshItems();
                });
                this.alphaPicker = new AlphaPicker({
                    element: alphaPickerElement,
                    valueChangeEvent: 'click'
                });

                tabContent.querySelector('.alphaPicker').classList.add('alphabetPicker-right');
                alphaPickerElement.classList.add('alphaPicker-fixed-right');
                itemsContainer.classList.add('padded-right-withalphapicker');
            }

            const btnFilter = tabContent.querySelector('.btnFilter');

            if (btnFilter) {
                btnFilter.addEventListener('click', () => {
                    this.showFilterMenu();
                });
            }
            const btnSort = tabContent.querySelector('.btnSort');

            if (btnSort) {
                btnSort.addEventListener('click', function (e) {
                    libraryBrowser.showSortMenu({
                        items: [{
                            name: globalize.translate('Name'),
                            id: 'SortName,ProductionYear'
                        }, {
                            name: globalize.translate('OptionImdbRating'),
                            id: 'CommunityRating,SortName,ProductionYear'
                        }, {
                            name: globalize.translate('OptionCriticRating'),
                            id: 'CriticRating,SortName,ProductionYear'
                        }, {
                            name: globalize.translate('OptionDateAdded'),
                            id: 'DateCreated,SortName,ProductionYear'
                        }, {
                            name: globalize.translate('OptionDatePlayed'),
                            id: 'DatePlayed,SortName,ProductionYear'
                        }, {
                            name: globalize.translate('OptionParentalRating'),
                            id: 'OfficialRating,SortName,ProductionYear'
                        }, {
                            name: globalize.translate('OptionPlayCount'),
                            id: 'PlayCount,SortName,ProductionYear'
                        }, {
                            name: globalize.translate('OptionReleaseDate'),
                            id: 'PremiereDate,SortName,ProductionYear'
                        }, {
                            name: globalize.translate('Runtime'),
                            id: 'Runtime,SortName,ProductionYear'
                        }],
                        callback: function () {
                            query.StartIndex = 0;
                            userSettings.saveQuerySettings(savedQueryKey, query);
                            itemsContainer.refreshItems();
                        },
                        query: query,
                        button: e.target
                    });
                });
            }
            const btnSelectView = tabContent.querySelector('.btnSelectView');
            btnSelectView.addEventListener('click', function (e) {
                libraryBrowser.showLayoutMenu(e.target, this.getCurrentViewStyle, 'Banner,List,Poster,PosterCard,Thumb,ThumbCard'.split(','));
            });
            btnSelectView.addEventListener('layoutchange', function (e) {
                const viewStyle = e.detail.viewStyle;
                userSettings.set(savedViewKey, viewStyle);
                query.StartIndex = 0;
                onViewStyleChange();
                itemsContainer.refreshItems();
            });
        };

        let itemsContainer = tabContent.querySelector('.itemsContainer');
        const savedQueryKey = params.topParentId + '-' + options.mode;
        const savedViewKey = savedQueryKey + '-view';
        let query = {
            SortBy: 'SortName,ProductionYear',
            SortOrder: 'Ascending',
            IncludeItemTypes: 'Movie',
            Recursive: true,
            Fields: 'PrimaryImageAspectRatio,MediaSourceCount,BasicSyncInfo',
            ImageTypeLimit: 1,
            EnableImageTypes: 'Primary,Backdrop,Banner,Thumb',
            StartIndex: 0,
            ParentId: params.topParentId
        };

        if (userSettings.libraryPageSize() > 0) {
            query['Limit'] = userSettings.libraryPageSize();
        }

        let isLoading = false;

        if (options.mode === 'favorites') {
            query.IsFavorite = true;
        }

        query = userSettings.loadQuerySettings(savedQueryKey, query);

        this.showFilterMenu = function () {
            import('components/filterdialog/filterdialog').then(({default: filterDialogFactory}) => {
                const filterDialog = new filterDialogFactory({
                    query: query,
                    mode: 'movies',
                    serverId: ApiClient.serverId()
                });
                events.on(filterDialog, 'filterchange', () => {
                    query.StartIndex = 0;
                    itemsContainer.refreshItems();
                });
                filterDialog.show();
            });
        };

        this.getCurrentViewStyle = function () {
            return userSettings.get(savedViewKey) || 'Poster';
        };

        this.initTab = function () {
            initPage(tabContent);
            onViewStyleChange();
        };

        this.renderTab = function () {
            itemsContainer.refreshItems();
            updateFilterControls();
        };

        this.destroy = function () {
            itemsContainer = null;
        };
    }

/* eslint-enable indent */<|MERGE_RESOLUTION|>--- conflicted
+++ resolved
@@ -25,16 +25,12 @@
 
         const updateFilterControls = () => {
             if (this.alphaPicker) {
-<<<<<<< HEAD
-                this.alphaPicker.value(query.NameStartsWithOrGreater);
+                this.alphaPicker.value(query.NameStartsWith);
                 if (query.SortBy.indexOf('SortName') === 0) {
                     this.alphaPicker.visible(true);
                 } else {
                     this.alphaPicker.visible(false);
                 }
-=======
-                this.alphaPicker.value(query.NameStartsWith);
->>>>>>> 4383f380
             }
         };
 
