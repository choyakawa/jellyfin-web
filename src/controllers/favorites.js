--- conflicted
+++ resolved
@@ -180,12 +180,7 @@
 
     function getItemsHtmlFn(section) {
         return function (items) {
-<<<<<<< HEAD
-            const supportsImageAnalysis = appHost.supports('imageanalysis');
-            let cardLayout = (appHost.preferVisualCards || supportsImageAnalysis) && section.autoCardLayout && section.showTitle;
-=======
-            var cardLayout = appHost.preferVisualCards && section.autoCardLayout && section.showTitle;
->>>>>>> 8e7f1aa0
+            let cardLayout = appHost.preferVisualCards && section.autoCardLayout && section.showTitle;
             cardLayout = false;
             const serverId = this.apiClient.serverId();
             const leadingButtons = layoutManager.tv ? [{
