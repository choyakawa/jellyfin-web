define(['events', 'libraryBrowser', 'imageLoader', 'listView', 'loading', 'userSettings', 'globalize', 'emby-itemscontainer'], function (events, libraryBrowser, imageLoader, listView, loading, userSettings, globalize) {
    'use strict';

<<<<<<< HEAD
    loading = loading.default || loading;
=======
    libraryBrowser = libraryBrowser.default || libraryBrowser;
>>>>>>> 9e9a6ecf

    return function (view, params, tabContent) {
        function getPageData(context) {
            var key = getSavedQueryKey(context);
            var pageData = data[key];

            if (!pageData) {
                pageData = data[key] = {
                    query: {
                        SortBy: 'Album,SortName',
                        SortOrder: 'Ascending',
                        IncludeItemTypes: 'Audio',
                        Recursive: true,
                        Fields: 'AudioInfo,ParentId',
                        StartIndex: 0,
                        ImageTypeLimit: 1,
                        EnableImageTypes: 'Primary'
                    }
                };

                if (userSettings.libraryPageSize() > 0) {
                    pageData.query['Limit'] = userSettings.libraryPageSize();
                }

                pageData.query.ParentId = params.topParentId;
                libraryBrowser.loadSavedQueryValues(key, pageData.query);
            }

            return pageData;
        }

        function getQuery(context) {
            return getPageData(context).query;
        }

        function getSavedQueryKey(context) {
            if (!context.savedQueryKey) {
                context.savedQueryKey = libraryBrowser.getSavedQueryKey('songs');
            }

            return context.savedQueryKey;
        }

        function reloadItems(page) {
            loading.show();
            isLoading = true;
            var query = getQuery(page);
            ApiClient.getItems(Dashboard.getCurrentUserId(), query).then(function (result) {
                function onNextPageClick() {
                    if (isLoading) {
                        return;
                    }

                    if (userSettings.libraryPageSize() > 0) {
                        query.StartIndex += query.Limit;
                    }
                    reloadItems(tabContent);
                }

                function onPreviousPageClick() {
                    if (isLoading) {
                        return;
                    }

                    if (userSettings.libraryPageSize() > 0) {
                        query.StartIndex = Math.max(0, query.StartIndex - query.Limit);
                    }
                    reloadItems(tabContent);
                }

                window.scrollTo(0, 0);
                var i;
                var length;
                var pagingHtml = libraryBrowser.getQueryPagingHtml({
                    startIndex: query.StartIndex,
                    limit: query.Limit,
                    totalRecordCount: result.TotalRecordCount,
                    showLimit: false,
                    updatePageSizeSetting: false,
                    addLayoutButton: false,
                    sortButton: false,
                    filterButton: false
                });
                var html = listView.getListViewHtml({
                    items: result.Items,
                    action: 'playallfromhere',
                    smallIcon: true,
                    artist: true,
                    addToListButton: true
                });
                var elems = tabContent.querySelectorAll('.paging');

                for (i = 0, length = elems.length; i < length; i++) {
                    elems[i].innerHTML = pagingHtml;
                }

                elems = tabContent.querySelectorAll('.btnNextPage');
                for (i = 0, length = elems.length; i < length; i++) {
                    elems[i].addEventListener('click', onNextPageClick);
                }

                elems = tabContent.querySelectorAll('.btnPreviousPage');
                for (i = 0, length = elems.length; i < length; i++) {
                    elems[i].addEventListener('click', onPreviousPageClick);
                }

                var itemsContainer = tabContent.querySelector('.itemsContainer');
                itemsContainer.innerHTML = html;
                imageLoader.lazyChildren(itemsContainer);
                libraryBrowser.saveQueryValues(getSavedQueryKey(page), query);
                loading.hide();
                isLoading = false;

                require(['autoFocuser'], function (autoFocuser) {
                    autoFocuser.autoFocus(page);
                });
            });
        }

        var self = this;
        var data = {};
        var isLoading = false;

        self.showFilterMenu = function () {
            require(['components/filterdialog/filterdialog'], function ({default: filterDialogFactory}) {
                var filterDialog = new filterDialogFactory({
                    query: getQuery(tabContent),
                    mode: 'songs',
                    serverId: ApiClient.serverId()
                });
                events.on(filterDialog, 'filterchange', function () {
                    getQuery(tabContent).StartIndex = 0;
                    reloadItems(tabContent);
                });
                filterDialog.show();
            });
        };

        self.getCurrentViewStyle = function () {
            return getPageData(tabContent).view;
        };

        function initPage(tabContent) {
            tabContent.querySelector('.btnFilter').addEventListener('click', function () {
                self.showFilterMenu();
            });
            tabContent.querySelector('.btnSort').addEventListener('click', function (e) {
                libraryBrowser.showSortMenu({
                    items: [{
                        name: globalize.translate('OptionTrackName'),
                        id: 'Name'
                    }, {
                        name: globalize.translate('OptionAlbum'),
                        id: 'Album,SortName'
                    }, {
                        name: globalize.translate('OptionAlbumArtist'),
                        id: 'AlbumArtist,Album,SortName'
                    }, {
                        name: globalize.translate('OptionArtist'),
                        id: 'Artist,Album,SortName'
                    }, {
                        name: globalize.translate('OptionDateAdded'),
                        id: 'DateCreated,SortName'
                    }, {
                        name: globalize.translate('OptionDatePlayed'),
                        id: 'DatePlayed,SortName'
                    }, {
                        name: globalize.translate('OptionPlayCount'),
                        id: 'PlayCount,SortName'
                    }, {
                        name: globalize.translate('OptionReleaseDate'),
                        id: 'PremiereDate,AlbumArtist,Album,SortName'
                    }, {
                        name: globalize.translate('OptionRuntime'),
                        id: 'Runtime,AlbumArtist,Album,SortName'
                    }],
                    callback: function () {
                        getQuery(tabContent).StartIndex = 0;
                        reloadItems(tabContent);
                    },
                    query: getQuery(tabContent),
                    button: e.target
                });
            });
        }

        initPage(tabContent);

        self.renderTab = function () {
            reloadItems(tabContent);
        };

        self.destroy = function () {};
    };
});<|MERGE_RESOLUTION|>--- conflicted
+++ resolved
@@ -1,11 +1,8 @@
 define(['events', 'libraryBrowser', 'imageLoader', 'listView', 'loading', 'userSettings', 'globalize', 'emby-itemscontainer'], function (events, libraryBrowser, imageLoader, listView, loading, userSettings, globalize) {
     'use strict';
 
-<<<<<<< HEAD
     loading = loading.default || loading;
-=======
     libraryBrowser = libraryBrowser.default || libraryBrowser;
->>>>>>> 9e9a6ecf
 
     return function (view, params, tabContent) {
         function getPageData(context) {
