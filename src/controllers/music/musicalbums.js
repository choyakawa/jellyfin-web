--- conflicted
+++ resolved
@@ -1,4 +1,3 @@
-<<<<<<< HEAD
 import playbackManager from 'playbackManager';
 import loading from 'loading';
 import events from 'events';
@@ -11,17 +10,11 @@
 import globalize from 'globalize';
 import 'emby-itemscontainer';
 
+libraryBrowser = libraryBrowser.default || libraryBrowser;
+
 /* eslint-disable indent */
 
     export default function (view, params, tabContent) {
-=======
-define(['layoutManager', 'playbackManager', 'loading', 'events', 'libraryBrowser', 'imageLoader', 'alphaPicker', 'listView', 'cardBuilder', 'userSettings', 'globalize', 'emby-itemscontainer'], function (layoutManager, playbackManager, loading, events, libraryBrowser, imageLoader, AlphaPicker, listView, cardBuilder, userSettings, globalize) {
-    'use strict';
-
-    libraryBrowser = libraryBrowser.default || libraryBrowser;
-
-    return function (view, params, tabContent) {
->>>>>>> 6f1fc1e4
         function playAll() {
             ApiClient.getItem(ApiClient.getCurrentUserId(), params.topParentId).then(function (item) {
                 playbackManager.play({
@@ -233,11 +226,7 @@
                 query.StartIndex = 0;
                 reloadItems(tabContent);
             });
-<<<<<<< HEAD
             self.alphaPicker = new AlphaPicker({
-=======
-            self.alphaPicker = new AlphaPicker.default({
->>>>>>> 6f1fc1e4
                 element: alphaPickerElement,
                 valueChangeEvent: 'click'
             });
