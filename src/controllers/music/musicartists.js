--- conflicted
+++ resolved
@@ -1,12 +1,3 @@
-<<<<<<< HEAD
-define(['layoutManager', 'loading', 'events', 'libraryBrowser', 'imageLoader', 'alphaPicker', 'listView', 'cardBuilder', 'apphost', 'userSettings', 'emby-itemscontainer'], function (layoutManager, loading, events, libraryBrowser, imageLoader, AlphaPicker, listView, cardBuilder, appHost, userSettings) {
-    'use strict';
-
-    loading = loading.default || loading;
-    libraryBrowser = libraryBrowser.default || libraryBrowser;
-
-    return function (view, params, tabContent) {
-=======
 import loading from 'loading';
 import events from 'events';
 import libraryBrowser from 'libraryBrowser';
@@ -20,7 +11,6 @@
 /* eslint-disable indent */
 
     export default function (view, params, tabContent) {
->>>>>>> b1e11688
         function getPageData(context) {
             const key = getSavedQueryKey(context);
             let pageData = data[key];
