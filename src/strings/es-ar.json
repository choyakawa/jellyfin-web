--- conflicted
+++ resolved
@@ -80,7 +80,6 @@
     "Audio": "Audio",
     "Auto": "Auto",
     "AutoBasedOnLanguageSetting": "Auto (basado en configuración de idioma)",
-<<<<<<< HEAD
     "AutomaticallyConvertNewContent": "Convertir contenido nuevo automáticamente",
     "Backdrop": "Fondo",
     "AllowHWTranscodingHelp": "Si se activa, se permitirá al sintonizador transcodificar streams al vuelo. Esto podría ayudar a reducir la transcodificación requerida por el servidor Jellyfin.",
@@ -352,7 +351,4 @@
     "EnableBackdropsHelp": "Si esta habilitado, los fondos van a ser mostrados en segundo plano de algunas paginas mientras estas en la biblioteca.",
     "EnableCinemaMode": "Habilitar modo Cine",
     "EnableColorCodedBackgrounds": "Habilitar colores en el fondo del codigo"
-=======
-    "Backdrop": "Fondo"
->>>>>>> 5bd9d561
 }