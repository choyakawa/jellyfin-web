--- conflicted
+++ resolved
@@ -166,12 +166,9 @@
           "src/components/syncPlay/playbackPermissionManager.js",
           "src/components/syncPlay/syncPlayManager.js",
           "src/components/syncPlay/timeSyncManager.js",
-<<<<<<< HEAD
           "src/components/viewManager/viewManager.js",
-=======
           "src/components/toast/toast.js",
           "src/components/upnextdialog/upnextdialog.js",
->>>>>>> 3bafe0d6
           "src/components/viewContainer.js",
           "src/controllers/session/addServer/index.js",
           "src/controllers/session/forgotPassword/index.js",
