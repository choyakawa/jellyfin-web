{
  "name": "jellyfin-web",
  "version": "0.0.0",
  "description": "Web interface for Jellyfin",
  "repository": "https://github.com/jellyfin/jellyfin-web",
  "license": "GPL-2.0-or-later",
  "devDependencies": {
    "@babel/core": "^7.11.1",
    "@babel/eslint-parser": "^7.11.3",
    "@babel/eslint-plugin": "^7.11.3",
    "@babel/plugin-proposal-class-properties": "^7.10.1",
    "@babel/plugin-proposal-private-methods": "^7.10.1",
    "@babel/plugin-transform-modules-amd": "^7.10.5",
    "@babel/polyfill": "^7.8.7",
    "@babel/preset-env": "^7.11.0",
    "autoprefixer": "^9.8.6",
    "babel-loader": "^8.0.6",
    "browser-sync": "^2.26.12",
    "copy-webpack-plugin": "^5.1.1",
    "css-loader": "^4.2.1",
    "cssnano": "^4.1.10",
    "del": "^5.1.0",
    "eslint": "^7.6.0",
    "eslint-plugin-compat": "^3.5.1",
    "eslint-plugin-eslint-comments": "^3.2.0",
    "eslint-plugin-import": "^2.21.2",
    "eslint-plugin-promise": "^4.2.1",
    "file-loader": "^6.0.0",
    "gulp": "^4.0.2",
    "gulp-babel": "^8.0.0",
    "gulp-cli": "^2.3.0",
    "gulp-concat": "^2.6.1",
    "gulp-htmlmin": "^5.0.1",
    "gulp-if": "^3.0.0",
    "gulp-imagemin": "^7.1.0",
    "gulp-inject": "^5.0.5",
    "gulp-mode": "^1.0.2",
    "gulp-postcss": "^8.0.0",
    "gulp-sass": "^4.0.2",
    "gulp-sourcemaps": "^2.6.5",
    "gulp-terser": "^1.3.2",
    "html-webpack-plugin": "^4.3.0",
    "lazypipe": "^1.0.2",
    "node-sass": "^4.13.1",
    "postcss-loader": "^3.0.0",
    "postcss-preset-env": "^6.7.0",
    "style-loader": "^1.1.3",
    "stylelint": "^13.6.1",
    "stylelint-config-rational-order": "^0.1.2",
    "stylelint-no-browser-hacks": "^1.2.1",
    "stylelint-order": "^4.1.0",
    "webpack": "^4.44.1",
    "webpack-merge": "^4.2.2",
    "webpack-stream": "^5.2.1"
  },
  "dependencies": {
    "alameda": "^1.4.0",
    "blurhash": "^1.1.3",
    "classlist.js": "https://github.com/eligrey/classList.js/archive/1.2.20180112.tar.gz",
    "core-js": "^3.6.5",
    "date-fns": "^2.15.0",
    "epubjs": "^0.3.85",
    "fast-text-encoding": "^1.0.3",
    "flv.js": "^1.5.0",
    "headroom.js": "^0.11.0",
    "hls.js": "^0.14.8",
    "howler": "^2.2.0",
    "intersection-observer": "^0.11.0",
    "jellyfin-apiclient": "^1.4.1",
    "jellyfin-noto": "https://github.com/jellyfin/jellyfin-noto",
    "jquery": "^3.5.1",
    "jstree": "^3.3.10",
    "libass-wasm": "https://github.com/jellyfin/JavascriptSubtitlesOctopus#4.0.0-jf-smarttv",
    "material-design-icons-iconfont": "^5.0.1",
    "native-promise-only": "^0.8.0-a",
    "page": "^1.11.6",
    "query-string": "^6.13.1",
    "resize-observer-polyfill": "^1.5.1",
    "screenfull": "^5.0.2",
    "sortablejs": "^1.10.2",
    "swiper": "^5.4.5",
    "webcomponents.js": "^0.7.24",
    "whatwg-fetch": "^3.4.0"
  },
  "babel": {
    "presets": [
      "@babel/preset-env"
    ],
    "overrides": [
      {
        "test": [
          "src/components/accessSchedule/accessSchedule.js",
          "src/components/actionSheet/actionSheet.js",
          "src/components/activitylog.js",
          "src/components/alert.js",
          "src/components/alphaPicker/alphaPicker.js",
          "src/components/appFooter/appFooter.js",
          "src/components/autoFocuser.js",
          "src/components/backdrop/backdrop.js",
          "src/components/cardbuilder/cardBuilder.js",
          "src/components/cardbuilder/chaptercardbuilder.js",
          "src/components/cardbuilder/peoplecardbuilder.js",
          "src/components/channelMapper/channelMapper.js",
          "src/components/collectionEditor/collectionEditor.js",
          "src/components/confirm/confirm.js",
          "src/components/dialog/dialog.js",
          "src/components/dialogHelper/dialogHelper.js",
          "src/components/directorybrowser/directorybrowser.js",
          "src/components/displaySettings/displaySettings.js",
          "src/components/favoriteitems.js",
          "src/components/fetchhelper.js",
          "src/components/filterdialog/filterdialog.js",
          "src/components/focusManager.js",
          "src/components/groupedcards.js",
          "src/components/guide/guide.js",
          "src/components/guide/guide-settings.js",
          "src/components/homeScreenSettings/homeScreenSettings.js",
          "src/components/homesections/homesections.js",
          "src/components/htmlMediaHelper.js",
          "src/components/imageOptionsEditor/imageOptionsEditor.js",
          "src/components/images/imageLoader.js",
          "src/components/imageDownloader/imageDownloader.js",
          "src/components/imageeditor/imageeditor.js",
          "src/components/imageUploader/imageUploader.js",
          "src/components/indicators/indicators.js",
          "src/components/itemContextMenu.js",
          "src/components/itemHelper.js",
          "src/components/itemidentifier/itemidentifier.js",
          "src/components/itemMediaInfo/itemMediaInfo.js",
          "src/components/itemsrefresher.js",
          "src/components/layoutManager.js",
          "src/components/lazyLoader/lazyLoaderIntersectionObserver.js",
          "src/components/libraryoptionseditor/libraryoptionseditor.js",
          "src/components/listview/listview.js",
          "src/components/loading/loading.js",
          "src/components/maintabsmanager.js",
          "src/components/mediainfo/mediainfo.js",
          "src/components/mediaLibraryCreator/mediaLibraryCreator.js",
          "src/components/mediaLibraryEditor/mediaLibraryEditor.js",
          "src/components/metadataEditor/metadataEditor.js",
          "src/components/metadataEditor/personEditor.js",
          "src/components/multiSelect/multiSelect.js",
          "src/components/nowPlayingBar/nowPlayingBar.js",
          "src/components/playback/brightnessosd.js",
          "src/components/playback/mediasession.js",
          "src/components/playback/nowplayinghelper.js",
          "src/components/playback/playbackorientation.js",
          "src/components/playback/playbackmanager.js",
          "src/components/playback/playerSelectionMenu.js",
          "src/components/playback/playersettingsmenu.js",
          "src/components/playback/playmethodhelper.js",
          "src/components/playback/playqueuemanager.js",
          "src/components/playback/remotecontrolautoplay.js",
          "src/components/playback/volumeosd.js",
          "src/components/playbackSettings/playbackSettings.js",
          "src/components/playerstats/playerstats.js",
          "src/components/playlisteditor/playlisteditor.js",
          "src/components/playmenu.js",
          "src/components/prompt/prompt.js",
          "src/components/recordingcreator/recordingbutton.js",
          "src/components/recordingcreator/recordingcreator.js",
          "src/components/recordingcreator/seriesrecordingeditor.js",
          "src/components/recordingcreator/recordinghelper.js",
          "src/components/refreshdialog/refreshdialog.js",
          "src/components/remotecontrol/remotecontrol.js",
          "src/components/sanatizefilename.js",
          "src/components/scrollManager.js",
<<<<<<< HEAD
          "src/plugins/htmlAudioPlayer/plugin.js",
=======
          "src/plugins/chromecastPlayer/plugin.js",
          "src/components/slideshow/slideshow.js",
          "src/components/sortmenu/sortmenu.js",
>>>>>>> c37a59f0
          "src/plugins/htmlVideoPlayer/plugin.js",
          "src/plugins/logoScreensaver/plugin.js",
          "src/plugins/playAccessValidation/plugin.js",
          "src/components/search/searchfields.js",
          "src/components/search/searchresults.js",
          "src/components/settingshelper.js",
          "src/components/shortcuts.js",
          "src/components/subtitleeditor/subtitleeditor.js",
          "src/components/subtitlesync/subtitlesync.js",
          "src/components/subtitlesettings/subtitleappearancehelper.js",
          "src/components/subtitlesettings/subtitlesettings.js",
          "src/components/syncPlay/groupSelectionMenu.js",
          "src/components/syncPlay/playbackPermissionManager.js",
          "src/components/syncPlay/syncPlayManager.js",
          "src/components/syncPlay/timeSyncManager.js",
          "src/components/tabbedview/tabbedview.js",
          "src/components/viewManager/viewManager.js",
          "src/components/tvproviders/schedulesdirect.js",
          "src/components/tvproviders/xmltv.js",
          "src/components/toast/toast.js",
          "src/components/upnextdialog/upnextdialog.js",
          "src/components/viewContainer.js",
          "src/components/castSenderApi.js",
          "src/controllers/session/addServer/index.js",
          "src/controllers/session/forgotPassword/index.js",
          "src/controllers/session/redeemPassword/index.js",
          "src/controllers/session/login/index.js",
          "src/controllers/session/selectServer/index.js",
          "src/controllers/dashboard/apikeys.js",
          "src/controllers/dashboard/dashboard.js",
          "src/controllers/dashboard/devices/device.js",
          "src/controllers/dashboard/devices/devices.js",
          "src/controllers/dashboard/dlna/profile.js",
          "src/controllers/dashboard/dlna/profiles.js",
          "src/controllers/dashboard/dlna/settings.js",
          "src/controllers/dashboard/encodingsettings.js",
          "src/controllers/dashboard/general.js",
          "src/controllers/dashboard/librarydisplay.js",
          "src/controllers/dashboard/logs.js",
          "src/controllers/music/musicalbums.js",
          "src/controllers/music/musicartists.js",
          "src/controllers/music/musicgenres.js",
          "src/controllers/music/musicplaylists.js",
          "src/controllers/music/musicrecommended.js",
          "src/controllers/music/songs.js",
          "src/controllers/dashboard/library.js",
          "src/controllers/dashboard/metadataImages.js",
          "src/controllers/dashboard/metadatanfo.js",
          "src/controllers/dashboard/networking.js",
          "src/controllers/dashboard/notifications/notification.js",
          "src/controllers/dashboard/notifications/notifications.js",
          "src/controllers/dashboard/playback.js",
          "src/controllers/dashboard/plugins/add/index.js",
          "src/controllers/dashboard/plugins/installed/index.js",
          "src/controllers/dashboard/plugins/available/index.js",
          "src/controllers/dashboard/plugins/repositories/index.js",
          "src/controllers/dashboard/scheduledtasks/scheduledtask.js",
          "src/controllers/dashboard/scheduledtasks/scheduledtasks.js",
          "src/controllers/dashboard/serveractivity.js",
          "src/controllers/dashboard/streaming.js",
          "src/controllers/dashboard/users/useredit.js",
          "src/controllers/dashboard/users/userlibraryaccess.js",
          "src/controllers/dashboard/users/usernew.js",
          "src/controllers/dashboard/users/userparentalcontrol.js",
          "src/controllers/dashboard/users/userpasswordpage.js",
          "src/controllers/dashboard/users/userprofilespage.js",
          "src/controllers/home.js",
          "src/controllers/list.js",
          "src/controllers/edititemmetadata.js",
          "src/controllers/favorites.js",
          "src/controllers/hometab.js",
          "src/controllers/movies/moviecollections.js",
          "src/controllers/movies/moviegenres.js",
          "src/controllers/movies/movies.js",
          "src/controllers/movies/moviesrecommended.js",
          "src/controllers/movies/movietrailers.js",
          "src/controllers/playback/nowplaying.js",
          "src/controllers/playback/videoosd.js",
          "src/controllers/itemDetails/index.js",
          "src/controllers/playback/queue/index.js",
          "src/controllers/playback/video/index.js",
          "src/controllers/searchpage.js",
          "src/controllers/livetv/livetvguide.js",
          "src/controllers/livetvtuner.js",
          "src/controllers/livetvstatus.js",
          "src/controllers/livetvguideprovider.js",
          "src/controllers/livetvsettings.js",
          "src/controllers/livetv/livetvrecordings.js",
          "src/controllers/livetv/livetvschedule.js",
          "src/controllers/livetv/livetvseriestimers.js",
          "src/controllers/livetv/livetvchannels.js",
          "src/controllers/shows/episodes.js",
          "src/controllers/shows/tvgenres.js",
          "src/controllers/shows/tvlatest.js",
          "src/controllers/shows/tvrecommended.js",
          "src/controllers/shows/tvshows.js",
          "src/controllers/shows/tvstudios.js",
          "src/controllers/shows/tvupcoming.js",
          "src/controllers/user/display/index.js",
          "src/controllers/user/home/index.js",
          "src/controllers/user/menu/index.js",
          "src/controllers/user/playback/index.js",
          "src/controllers/user/profile/index.js",
          "src/controllers/user/subtitles/index.js",
          "src/controllers/wizard/finish/index.js",
          "src/controllers/wizard/remote/index.js",
          "src/controllers/wizard/settings/index.js",
          "src/controllers/wizard/start/index.js",
          "src/controllers/wizard/user/index.js",
          "src/elements/emby-button/emby-button.js",
          "src/elements/emby-button/paper-icon-button-light.js",
          "src/elements/emby-checkbox/emby-checkbox.js",
          "src/elements/emby-collapse/emby-collapse.js",
          "src/elements/emby-input/emby-input.js",
          "src/elements/emby-itemrefreshindicator/emby-itemrefreshindicator.js",
          "src/elements/emby-itemscontainer/emby-itemscontainer.js",
          "src/elements/emby-playstatebutton/emby-playstatebutton.js",
          "src/elements/emby-programcell/emby-programcell.js",
          "src/elements/emby-progressbar/emby-progressbar.js",
          "src/elements/emby-progressring/emby-progressring.js",
          "src/elements/emby-radio/emby-radio.js",
          "src/elements/emby-ratingbutton/emby-ratingbutton.js",
          "src/elements/emby-scrollbuttons/emby-scrollbuttons.js",
          "src/elements/emby-scroller/emby-scroller.js",
          "src/elements/emby-select/emby-select.js",
          "src/elements/emby-slider/emby-slider.js",
          "src/elements/emby-tabs/emby-tabs.js",
          "src/elements/emby-textarea/emby-textarea.js",
          "src/elements/emby-toggle/emby-toggle.js",
          "src/libraries/screensavermanager.js",
          "src/libraries/navdrawer/navdrawer.js",
          "src/libraries/scroller.js",
          "src/plugins/backdropScreensaver/plugin.js",
          "src/plugins/bookPlayer/plugin.js",
          "src/plugins/bookPlayer/tableOfContents.js",
          "src/plugins/photoPlayer/plugin.js",
          "src/plugins/youtubePlayer/plugin.js",
          "src/scripts/alphanumericshortcuts.js",
          "src/scripts/autoBackdrops.js",
          "src/scripts/browser.js",
          "src/scripts/datetime.js",
          "src/scripts/deleteHelper.js",
          "src/scripts/dfnshelper.js",
          "src/scripts/dom.js",
          "src/scripts/editorsidebar.js",
          "src/scripts/fileDownloader.js",
          "src/scripts/filesystem.js",
          "src/scripts/globalize.js",
          "src/scripts/imagehelper.js",
          "src/scripts/inputManager.js",
          "src/scripts/autoThemes.js",
          "src/scripts/themeManager.js",
          "src/scripts/keyboardNavigation.js",
          "src/scripts/libraryMenu.js",
          "src/scripts/libraryBrowser.js",
          "src/scripts/livetvcomponents.js",
          "src/scripts/mouseManager.js",
          "src/scripts/multiDownload.js",
          "src/scripts/playlists.js",
          "src/scripts/scrollHelper.js",
          "src/scripts/serverNotifications.js",
          "src/scripts/routes.js",
          "src/scripts/settings/appSettings.js",
          "src/scripts/settings/userSettings.js",
          "src/scripts/settings/webSettings.js",
          "src/scripts/shell.js",
          "src/scripts/taskbutton.js",
          "src/scripts/themeLoader.js",
          "src/scripts/touchHelper.js"
        ],
        "plugins": [
          "@babel/plugin-transform-modules-amd",
          "@babel/plugin-proposal-class-properties",
          "@babel/plugin-proposal-private-methods"
        ]
      }
    ]
  },
  "browserslist": [
    "last 2 Firefox versions",
    "last 2 Chrome versions",
    "last 2 ChromeAndroid versions",
    "last 2 Safari versions",
    "iOS > 10",
    "last 2 Edge versions",
    "Chrome 27",
    "Chrome 38",
    "Chrome 47",
    "Chrome 53",
    "Chrome 56",
    "Chrome 63",
    "Edge 18",
    "Firefox ESR"
  ],
  "scripts": {
    "start": "yarn serve",
    "serve": "gulp serve --development",
    "prepare": "gulp --production",
    "build:development": "gulp --development",
    "build:production": "gulp --production",
    "build:standalone": "gulp standalone --development",
    "lint": "eslint \".\"",
    "stylelint": "stylelint \"src/**/*.css\""
  }
}<|MERGE_RESOLUTION|>--- conflicted
+++ resolved
@@ -165,13 +165,10 @@
           "src/components/remotecontrol/remotecontrol.js",
           "src/components/sanatizefilename.js",
           "src/components/scrollManager.js",
-<<<<<<< HEAD
           "src/plugins/htmlAudioPlayer/plugin.js",
-=======
           "src/plugins/chromecastPlayer/plugin.js",
           "src/components/slideshow/slideshow.js",
           "src/components/sortmenu/sortmenu.js",
->>>>>>> c37a59f0
           "src/plugins/htmlVideoPlayer/plugin.js",
           "src/plugins/logoScreensaver/plugin.js",
           "src/plugins/playAccessValidation/plugin.js",
