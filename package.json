--- conflicted
+++ resolved
@@ -165,18 +165,15 @@
           "src/elements/emby-itemrefreshindicator/emby-itemrefreshindicator.js",
           "src/elements/emby-progressbar/emby-progressbar.js",
           "src/elements/emby-progressring/emby-progressring.js",
-<<<<<<< HEAD
           "src/elements/emby-itemrefreshindicator/emby-itemrefreshindicator.js",
           "src/elements/emby-itemscontainer/emby-itemscontainer.js",
           "src/elements/emby-playstatebutton/emby-playstatebutton.js",
           "src/elements/emby-programcell/emby-programcell.js",
-=======
           "src/elements/emby-radio/emby-radio.js",
           "src/elements/emby-ratingbutton/emby-ratingbutton.js",
           "src/elements/emby-scrollbuttons/emby-scrollbuttons.js",
           "src/elements/emby-scroller/emby-scroller.js",
           "src/elements/emby-select/emby-select.js",
->>>>>>> 0e177ad6
           "src/elements/emby-slider/emby-slider.js",
           "src/elements/emby-tabs/emby-tabs.js",
           "src/elements/emby-textarea/emby-textarea.js",
