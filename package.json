--- conflicted
+++ resolved
@@ -52,12 +52,8 @@
     "stylelint-order": "^4.1.0",
     "webpack": "^4.44.1",
     "webpack-merge": "^4.2.2",
-<<<<<<< HEAD
-    "webpack-stream": "^5.2.1",
+    "webpack-stream": "^6.0.0",
     "worker-plugin": "^5.0.0"
-=======
-    "webpack-stream": "^6.0.0"
->>>>>>> 507b4771
   },
   "dependencies": {
     "alameda": "^1.4.0",
