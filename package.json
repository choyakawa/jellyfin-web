--- conflicted
+++ resolved
@@ -104,42 +104,9 @@
         }
       ]
     ],
-<<<<<<< HEAD
-    "overrides": [
-      {
-        "test": [
-          "src/components/autoFocuser.js",
-          "src/components/cardbuilder/cardBuilder.js",
-          "src/components/filedownloader.js",
-          "src/components/images/imageLoader.js",
-          "src/components/lazyloader/lazyloader-intersectionobserver.js",
-          "src/components/playback/mediasession.js",
-          "src/components/sanatizefilename.js",
-          "src/components/scrollManager.js",
-          "src/components/subtitleuploader/subtitleuploader.js",
-          "src/scripts/dfnshelper.js",
-          "src/scripts/dom.js",
-          "src/scripts/filesystem.js",
-          "src/scripts/imagehelper.js",
-          "src/scripts/inputManager.js",
-          "src/components/deletehelper.js",
-          "src/components/actionsheet/actionsheet.js",
-          "src/components/playmenu.js",
-          "src/components/indicators/indicators.js",
-          "src/scripts/keyboardnavigation.js",
-          "src/scripts/settings/appSettings.js",
-          "src/scripts/settings/userSettings.js",
-          "src/scripts/settings/webSettings.js"
-        ],
-        "plugins": [
-          "@babel/plugin-transform-modules-amd"
-        ]
-      }
-=======
     "plugins": [
       "@babel/plugin-proposal-class-properties",
       "@babel/plugin-proposal-private-methods"
->>>>>>> f3d1b770
     ]
   },
   "browserslist": [
