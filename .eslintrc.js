--- conflicted
+++ resolved
@@ -72,11 +72,6 @@
 
         'sonarjs/cognitive-complexity': ['warn'],
         // TODO: Enable the following rules and fix issues
-<<<<<<< HEAD
-        'sonarjs/no-collapsible-if': ['off'],
-=======
-        'sonarjs/max-switch-cases': ['off'],
->>>>>>> b7b60e6b
         'sonarjs/no-duplicate-string': ['off'],
         'sonarjs/no-duplicated-branches': ['off'],
         'sonarjs/no-identical-functions': ['off'],
